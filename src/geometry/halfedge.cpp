
#include "halfedge.h"

#include <map>
#include <set>
#include <sstream>
#include <unordered_map>

#include "../gui/widgets.h"

Halfedge_Mesh::Halfedge_Mesh() {
    next_id = Gui::n_Widget_IDs;
}

Halfedge_Mesh::Halfedge_Mesh(const GL::Mesh& mesh) {
    next_id = Gui::n_Widget_IDs;
    from_mesh(mesh);
}

Halfedge_Mesh::Halfedge_Mesh(const std::vector<std::vector<Index>>& polygons,
                             const std::vector<Vec3>& verts) {
    next_id = Gui::n_Widget_IDs;
    from_poly(polygons, verts);
}

void Halfedge_Mesh::clear() {
    halfedges.clear();
    vertices.clear();
    edges.clear();
    faces.clear();
    render_dirty_flag = true;
    next_id = Gui::n_Widget_IDs;
}

void Halfedge_Mesh::copy_to(Halfedge_Mesh& mesh) {
    copy_to(mesh, 0);
}

Halfedge_Mesh::ElementRef Halfedge_Mesh::copy_to(Halfedge_Mesh& mesh, unsigned int eid) {

    // Erase erase lists
    do_erase();

    // Clear any existing elements.
    mesh.clear();
    ElementRef ret = vertices_begin();

    // These maps will be used to identify elements of the old mesh
    // with elements of the new mesh.  (Note that we can use a single
    // map for both interior and boundary faces, because the map
    // doesn't care which list of faces these iterators come from.)
    std::unordered_map<unsigned int, HalfedgeRef> halfedgeOldToNew(n_halfedges());
    std::unordered_map<unsigned int, VertexRef> vertexOldToNew(n_vertices());
    std::unordered_map<unsigned int, EdgeRef> edgeOldToNew(n_edges());
    std::unordered_map<unsigned int, FaceRef> faceOldToNew(n_faces());

    // Copy geometry from the original mesh and create a map from
    // pointers in the original mesh to those in the new mesh.
    for(HalfedgeCRef h = halfedges_begin(); h != halfedges_end(); h++) {
        auto hn = mesh.halfedges.insert(mesh.halfedges.end(), *h);
        if(h->id() == eid) ret = hn;
        halfedgeOldToNew[h->id()] = hn;
    }
    for(VertexCRef v = vertices_begin(); v != vertices_end(); v++) {
        auto vn = mesh.vertices.insert(mesh.vertices.end(), *v);
        if(v->id() == eid) ret = vn;
        vertexOldToNew[v->id()] = vn;
    }
    for(EdgeCRef e = edges_begin(); e != edges_end(); e++) {
        auto en = mesh.edges.insert(mesh.edges.end(), *e);
        if(e->id() == eid) ret = en;
        edgeOldToNew[e->id()] = en;
    }
    for(FaceCRef f = faces_begin(); f != faces_end(); f++) {
        auto fn = mesh.faces.insert(mesh.faces.end(), *f);
        if(f->id() == eid) ret = fn;
        faceOldToNew[f->id()] = fn;
    }

    // "Search and replace" old pointers with new ones.
    for(HalfedgeRef he = mesh.halfedges_begin(); he != mesh.halfedges_end(); he++) {
        he->next() = halfedgeOldToNew[he->next()->id()];
        he->twin() = halfedgeOldToNew[he->twin()->id()];
        he->vertex() = vertexOldToNew[he->vertex()->id()];
        he->edge() = edgeOldToNew[he->edge()->id()];
        he->face() = faceOldToNew[he->face()->id()];
    }
    for(VertexRef v = mesh.vertices_begin(); v != mesh.vertices_end(); v++)
        v->halfedge() = halfedgeOldToNew[v->halfedge()->id()];
    for(EdgeRef e = mesh.edges_begin(); e != mesh.edges_end(); e++)
        e->halfedge() = halfedgeOldToNew[e->halfedge()->id()];
    for(FaceRef f = mesh.faces_begin(); f != mesh.faces_end(); f++)
        f->halfedge() = halfedgeOldToNew[f->halfedge()->id()];

    mesh.render_dirty_flag = true;
    mesh.next_id = next_id;
    return ret;
}

Vec3 Halfedge_Mesh::Vertex::neighborhood_center() const {

    Vec3 c;
    float d = 0.0f; // degree (i.e., number of neighbors)

    // Iterate over neighbors.
    HalfedgeCRef h = _halfedge;
    do {
        // Add the contribution of the neighbor,
        // and increment the number of neighbors.
        c += h->next()->vertex()->pos;
        d += 1.0f;
        h = h->twin()->next();
    } while(h != _halfedge);

    c /= d; // compute the average
    return c;
}

unsigned int Halfedge_Mesh::Vertex::degree() const {
    unsigned int d = 0;
    HalfedgeCRef h = _halfedge;
    do {
        if(!h->face()->is_boundary()) d++;
        h = h->twin()->next();
    } while(h != _halfedge);
    return d;
}

unsigned int Halfedge_Mesh::Face::degree() const {
    unsigned int d = 0;
    HalfedgeCRef h = _halfedge;
    do {
        d++;
        h = h->next();
    } while(h != _halfedge);
    return d;
}

bool Halfedge_Mesh::Vertex::on_boundary() const {
    bool bound = false;
    HalfedgeCRef h = _halfedge;
    do {
        bound = bound || h->is_boundary();
        h = h->twin()->next();
    } while(!bound && h != _halfedge);
    return bound;
}

bool Halfedge_Mesh::has_boundary() const {
    for(const auto& f : faces) {
        if(f.is_boundary()) return true;
    }
    return false;
}

size_t Halfedge_Mesh::n_boundaries() const {
    size_t n = 0;
    for(const auto& f : faces) {
        if(f.is_boundary()) n++;
    }
    return n;
}

bool Halfedge_Mesh::Edge::on_boundary() const {
    return _halfedge->is_boundary() || _halfedge->twin()->is_boundary();
}

Vec3 Halfedge_Mesh::Vertex::normal() const {
    Vec3 n;
    Vec3 pi = pos;
    HalfedgeCRef h = halfedge();
    if(on_boundary()) {
        do {
            Vec3 pj = h->next()->vertex()->pos;
            Vec3 pk = h->next()->next()->vertex()->pos;
            n += cross(pj - pi, pk - pi);
            h = h->next()->twin();
        } while(h != halfedge());
    } else {
        do {
            Vec3 pj = h->next()->vertex()->pos;
            Vec3 pk = h->next()->next()->vertex()->pos;
            n += cross(pj - pi, pk - pi);
            h = h->twin()->next();
        } while(h != halfedge());
    }
    return n.unit();
}

Vec3 Halfedge_Mesh::Edge::normal() const {
    return (halfedge()->face()->normal() + halfedge()->twin()->face()->normal()).unit();
}

Vec3 Halfedge_Mesh::Face::normal() const {
    Vec3 n;
    HalfedgeCRef h = halfedge();
    do {
        Vec3 pi = h->vertex()->pos;
        Vec3 pj = h->next()->vertex()->pos;
        n += cross(pi, pj);
        h = h->next();
    } while(h != halfedge());
    return n.unit();
}

Vec3 Halfedge_Mesh::Vertex::center() const {
    return pos;
}

float Halfedge_Mesh::Edge::length() const {
    return (_halfedge->vertex()->pos - _halfedge->twin()->vertex()->pos).norm();
}

Vec3 Halfedge_Mesh::Edge::center() const {
    return 0.5f * (_halfedge->vertex()->pos + _halfedge->twin()->vertex()->pos);
}

Vec3 Halfedge_Mesh::Face::center() const {
    Vec3 c;
    float d = 0.0f;
    HalfedgeCRef h = _halfedge;
    do {
        c += h->vertex()->pos;
        d += 1.0f;
        h = h->next();
    } while(h != _halfedge);
    return c / d;
}

unsigned int Halfedge_Mesh::id_of(ElementRef elem) {
    unsigned int id;
    std::visit(overloaded{[&](VertexRef vert) { id = vert->id(); },
                          [&](EdgeRef edge) { id = edge->id(); },
                          [&](FaceRef face) { id = face->id(); },
                          [&](HalfedgeRef halfedge) { id = halfedge->id(); }},
               elem);
    return id;
}

Vec3 Halfedge_Mesh::normal_of(Halfedge_Mesh::ElementRef elem) {
    Vec3 n;
    std::visit(overloaded{[&](VertexRef vert) { n = vert->normal(); },
                          [&](EdgeRef edge) { n = edge->normal(); },
                          [&](FaceRef face) { n = face->normal(); },
                          [&](HalfedgeRef he) { n = he->edge()->normal(); }},
               elem);
    if(flip_orientation) {
        n = -n;
    }
    return n;
}

Vec3 Halfedge_Mesh::center_of(Halfedge_Mesh::ElementRef elem) {
    Vec3 pos;
    std::visit(overloaded{[&](VertexRef vert) { pos = vert->center(); },
                          [&](EdgeRef edge) { pos = edge->center(); },
                          [&](FaceRef face) { pos = face->center(); },
                          [&](HalfedgeRef he) { pos = he->edge()->center(); }},
               elem);
    return pos;
}

void Halfedge_Mesh::to_mesh(GL::Mesh& mesh, bool split_faces) const {

    std::vector<GL::Mesh::Vert> verts;
    std::vector<GL::Mesh::Index> idxs;

    if(split_faces) {

        std::vector<GL::Mesh::Vert> face_verts;
        for(FaceCRef f = faces_begin(); f != faces_end(); f++) {

            if(f->is_boundary()) continue;

            HalfedgeCRef h = f->halfedge();
            face_verts.clear();
            do {
                VertexCRef v = h->vertex();
                Vec3 n = v->normal();
                if(flip_orientation) n = -n;
                face_verts.push_back({v->pos, n, f->id()});
                h = h->next();
            } while(h != f->halfedge());

            Vec3 v0 = face_verts[0].pos;
            for(size_t i = 1; i <= face_verts.size() - 2; i++) {
                Vec3 v1 = face_verts[i].pos;
                Vec3 v2 = face_verts[i + 1].pos;
                Vec3 n = cross(v1 - v0, v2 - v0).unit();
                if(flip_orientation) n = -n;
                GL::Mesh::Index idx = (GL::Mesh::Index)verts.size();
                verts.push_back({v0, n, f->_id});
                verts.push_back({v1, n, f->_id});
                verts.push_back({v2, n, f->_id});
                idxs.push_back(idx);
                idxs.push_back(idx + 1);
                idxs.push_back(idx + 2);
            }
        }

    } else {

        // Need to build this map to get vertex's linear index in O(lg n)
        std::map<VertexCRef, Index> vref_to_idx;
        Index i = 0;
        for(VertexCRef v = vertices_begin(); v != vertices_end(); v++, i++) {
            vref_to_idx[v] = i;
            Vec3 n = v->normal();
            if(flip_orientation) n = -n;
            verts.push_back({v->pos, n, v->_id});
        }

        for(FaceCRef f = faces_begin(); f != faces_end(); f++) {

            if(f->is_boundary()) continue;

            std::vector<Index> face_verts;
            HalfedgeCRef h = f->halfedge();
            do {
                face_verts.push_back(vref_to_idx[h->vertex()]);
                h = h->next();
            } while(h != f->halfedge());

            assert(face_verts.size() >= 3);
            for(size_t j = 1; j <= face_verts.size() - 2; j++) {
                idxs.push_back((GL::Mesh::Index)face_verts[0]);
                idxs.push_back((GL::Mesh::Index)face_verts[j]);
                idxs.push_back((GL::Mesh::Index)face_verts[j + 1]);
            }
        }
    }

    mesh = GL::Mesh(std::move(verts), std::move(idxs));
}

void Halfedge_Mesh::mark_dirty() {
    render_dirty_flag = true;
}

std::optional<std::pair<Halfedge_Mesh::ElementRef, std::string>> Halfedge_Mesh::warnings() {

    std::set<Vec3> v_pos;
    std::set<std::pair<unsigned int, unsigned int>> edge_ids;

    for(VertexRef v = vertices_begin(); v != vertices_end(); v++) {
        auto entry = v_pos.find(v->pos);
        if(entry != v_pos.end()) {
            return {{v, "Vertices with identical positions."}};
        }
        v_pos.insert(v->pos);
    }

    for(EdgeRef e = edges_begin(); e != edges_end(); e++) {
        unsigned int l = e->halfedge()->vertex()->id();
        unsigned int r = e->halfedge()->twin()->vertex()->id();
        if(l == r) {
            return {{e, "Edge wrapping single vertex."}};
        }
        auto entry = edge_ids.find({l, r});
        if(entry != edge_ids.end()) {
            return {{e, "Multiple edges across same vertices."}};
        }
        edge_ids.insert({l, r});
        edge_ids.insert({r, l});
    }

    return std::nullopt;
}

std::optional<std::pair<Halfedge_Mesh::ElementRef, std::string>> Halfedge_Mesh::validate() {

    for(VertexRef v = vertices_begin(); v != vertices_end(); v++) {
        Vec3 p = v->pos;
        bool finite = std::isfinite(p.x) && std::isfinite(p.y) && std::isfinite(p.z);
        if(!finite) return {{v, "A vertex position was set to a non-finite value."}};
    }

    std::set<HalfedgeRef> permutation;

<<<<<<< HEAD
//    printf("Passed check 1\n");
=======
>>>>>>> d5054e24
    // Check valid halfedge permutation
    for(HalfedgeRef h = halfedges_begin(); h != halfedges_end(); h++) {

        if(herased.find(h) != herased.end()) continue;

        if(herased.find(h->next()) != herased.end()) {
            return {{h, "A live halfedge's next was erased!"}};
        }
        if(herased.find(h->twin()) != herased.end()) {
            return {{h, "A live halfedge's twin was erased!"}};
        }
        if(verased.find(h->vertex()) != verased.end()) {
            return {{h, "A live halfedge's vertex was erased!"}};
        }
        if(ferased.find(h->face()) != ferased.end()) {
            return {{h, "A live halfedge's face was erased!"}};
        }
        if(eerased.find(h->edge()) != eerased.end()) {
            return {{h, "A live halfedge's edge was erased!"}};
        }

        // Check whether each halfedge's next points to a unique halfedge
        if(permutation.find(h->next()) == permutation.end()) {
            printf("Inserting h->next: (h, next) (%u, %u)\n", h->id(), h->next()->id());
            permutation.insert(h->next());
        } else {
            printf("Multiple nexts point to: (%u -> %u)\n\n",
                   h->id(), h->next()->id());
            return {{h->next(), "A halfedge is the next of multiple halfedges!"}};
        }
    }

<<<<<<< HEAD
//    printf("Passed check 2\n");
=======
>>>>>>> d5054e24
    for(HalfedgeRef h = halfedges_begin(); h != halfedges_end(); h++) {

        if(herased.find(h) != herased.end()) continue;

        // Check whether each halfedge was pointed to by a halfedge
        if(permutation.find(h) == permutation.end()) {
            return {{h, "A halfedge is the next of zero halfedges!"}};
        }

        // Check twin relationships
        if(h->twin() == h) {
            return {{h, "A halfedge's twin is itself!"}};
        }
        if(h->twin()->twin() != h) {
            return {{h, "A halfedge's twin's twin is not itself!"}};
        }
    }

<<<<<<< HEAD
//    printf("Passed check 3\n");
    // Check whether each halfedge incident on a vertex points to that vertex
    for(VertexRef v = vertices_begin(); v != vertices_end(); v++) {

//        printf("Vertex ID: %u\n", v->id());
=======
    // Check whether each halfedge incident on a vertex points to that vertex
    for(VertexRef v = vertices_begin(); v != vertices_end(); v++) {

>>>>>>> d5054e24
        if(verased.find(v) != verased.end()) continue;

        HalfedgeRef h = v->halfedge();
        if(herased.find(h) != herased.end()) {
            return {{v, "A vertex's halfedge is erased!"}};
        }

        do {
            if(h->vertex() != v) {
                return {{h, "A vertex's halfedge does not point to that vertex!"}};
            }
            h = h->twin()->next();
        } while(h != v->halfedge());
    }

<<<<<<< HEAD
//    printf("Passed check 4\n");

    // Check whether each halfedge incident on an edge points to that edge
    for(EdgeRef e = edges_begin(); e != edges_end(); e++) {
//        printf("Edge ID: %u\n", e->id());
        if(eerased.find(e) != eerased.end()) continue;

        HalfedgeRef h = e->halfedge();
//        printf("Trying to dereference the edge's halfedge\n");
        if(herased.find(h) != herased.end()) {
            return {{e, "An edge's halfedge is erased!"}};
        }
//        printf("About to Enter while loop\n");
        do {
//            printf("halfedge id: %u\n", h->id());
=======

    // Check whether each halfedge incident on an edge points to that edge
    for(EdgeRef e = edges_begin(); e != edges_end(); e++) {
        if(eerased.find(e) != eerased.end()) continue;

        HalfedgeRef h = e->halfedge();
        if(herased.find(h) != herased.end()) {
            return {{e, "An edge's halfedge is erased!"}};
        }
        do {
>>>>>>> d5054e24
            if(h->edge() != e) {
                return {{h, "An edge's halfedge does not point to that edge!"}};
            }
            h = h->twin();
        } while(h != e->halfedge());
    }
<<<<<<< HEAD
//    printf("Passed check 5\n");
=======
>>>>>>> d5054e24

    // Check whether each halfedge incident on a face points to that face
    for(FaceRef f = faces_begin(); f != faces_end(); f++) {

        if(ferased.find(f) != ferased.end()) continue;

        HalfedgeRef h = f->halfedge();
        if(herased.find(h) != herased.end()) {
            return {{f, "A face's halfedge is erased!"}};
        }

        do {
            if(h->face() != f) {
                return {{h, "A face's halfedge does not point to that face!"}};
            }
            h = h->next();
        } while(h != f->halfedge());
    }
<<<<<<< HEAD
//    printf("Passed Check 6! You did it, Timmy!\n");
=======
>>>>>>> d5054e24
    do_erase();
    return std::nullopt;
}

void Halfedge_Mesh::do_erase() {
    for(auto& v : verased) {
        vertices.erase(v);
    }
    for(auto& e : eerased) {
        edges.erase(e);
    }
    for(auto& f : ferased) {
        faces.erase(f);
    }
    for(auto& h : herased) {
        halfedges.erase(h);
    }
    verased.clear();
    eerased.clear();
    ferased.clear();
    herased.clear();
}

std::string Halfedge_Mesh::from_mesh(const GL::Mesh& mesh) {

    auto idx = mesh.indices();
    auto v = mesh.verts();

    std::vector<std::vector<Index>> polys;
    std::vector<Vec3> verts(v.size());

    for(size_t i = 0; i < idx.size(); i += 3) {
        if(idx[i] != idx[i + 1] && idx[i] != idx[i + 2] && idx[i + 1] != idx[i + 2])
            polys.push_back({idx[i], idx[i + 1], idx[i + 2]});
    }
    for(size_t i = 0; i < v.size(); i++) {
        verts[i] = v[i].pos;
    }

    std::string err = from_poly(polys, verts);
    if(!err.empty()) return err;

    auto valid = validate();
    if(valid.has_value()) return valid.value().second;

    return {};
}

bool Halfedge_Mesh::subdivide(SubD strategy) {

    std::vector<std::vector<Index>> polys;
    std::vector<Vec3> verts;
    std::unordered_map<unsigned int, Index> layout;

    switch(strategy) {
    case SubD::linear: {
        linear_subdivide_positions();
    } break;

    case SubD::catmullclark: {
        if(has_boundary()) return false;
        catmullclark_subdivide_positions();
    } break;

    case SubD::loop: {
        if(has_boundary()) return false;
        for(FaceRef f = faces_begin(); f != faces_end(); f++) {
            if(f->degree() != 3) return false;
        }
        loop_subdivide();
        return true;
    } break;

    default: assert(false);
    }

    Index idx = 0;
    size_t nV = vertices.size();
    size_t nE = edges.size();
    size_t nF = faces.size();
    verts.resize(nV + nE + nF);

    for(VertexRef v = vertices_begin(); v != vertices_end(); v++, idx++) {
        verts[idx] = v->new_pos;
        layout[v->id()] = idx;
    }
    for(EdgeRef e = edges_begin(); e != edges_end(); e++, idx++) {
        verts[idx] = e->new_pos;
        layout[e->id()] = idx;
    }
    for(FaceRef f = faces_begin(); f != faces_end(); f++, idx++) {
        verts[idx] = f->new_pos;
        layout[f->id()] = idx;
    }

    for(auto f = faces_begin(); f != faces_end(); f++) {
        Index i = layout[f->id()];
        HalfedgeRef h = f->halfedge();
        do {
            Index j = layout[h->edge()->id()];
            Index k = layout[h->next()->vertex()->id()];
            Index l = layout[h->next()->edge()->id()];
            std::vector<Index> quad = {i, j, k, l};
            polys.push_back(quad);
            h = h->next();
        } while(h != f->halfedge());
    }

    from_poly(polys, verts);
    return true;
}

std::string Halfedge_Mesh::from_poly(const std::vector<std::vector<Index>>& polygons,
                                     const std::vector<Vec3>& verts) {

    // This method initializes the halfedge data structure from a raw list of
    // polygons, where each input polygon is specified as a list of vertex indices.
    // The input must describe a manifold, oriented surface, where the orientation
    // of a polygon is determined by the order of vertices in the list. Polygons
    // must have at least three vertices.  Note that there are no special conditions
    // on the vertex indices, i.e., they do not have to start at 0 or 1, nor does
    // the collection of indices have to be contiguous.  Overall, this initializer
    // is designed to be robust but perhaps not incredibly fast (though of course
    // this does not affect the performance of the resulting data structure).  One
    // could also implement faster initializers that handle important special cases
    // (e.g., all triangles, or data that is known to be manifold). Since there are
    // no strong conditions on the indices of polygons, we assume that the list of
    // vertex positions is given in lexicographic order (i.e., that the lowest index
    // appearing in any polygon corresponds to the first entry of the list of
    // positions and so on).

    // define some types, to improve readability
    typedef std::vector<Index> IndexList;
    typedef IndexList::const_iterator IndexListCRef;
    typedef std::vector<IndexList> PolygonList;
    typedef PolygonList::const_iterator PolygonListCRef;
    typedef std::pair<Index, Index> IndexPair; // ordered pair of vertex indices,
                                               // corresponding to an edge of an
                                               // oriented polygon

    // Clear any existing elements.
    clear();

    // Since the vertices in our halfedge mesh are stored in a linked list,
    // we will temporarily need to keep track of the correspondence between
    // indices of vertices in our input and pointers to vertices in the new
    // mesh (which otherwise can't be accessed by index).  Note that since
    // we're using a general-purpose map (rather than, say, a vector), we can
    // be a bit more flexible about the indexing scheme: input vertex indices
    // aren't required to be 0-based or 1-based; in fact, the set of indices
    // doesn't even have to be contiguous.  Taking advantage of this fact makes
    // our conversion a bit more robust to different types of input, including
    // data that comes from a subset of a full mesh.

    // maps a vertex index to the corresponding vertex
    std::map<Index, VertexRef> indexToVertex;

    // Also store the vertex degree, i.e., the number of polygons that use each
    // vertex; this information will be used to check that the mesh is manifold.
    std::map<VertexRef, Size> vertexDegree;

    // First, we do some basic sanity checks on the input.
    for(PolygonListCRef p = polygons.begin(); p != polygons.end(); p++) {
        if(p->size() < 3) {
            // Refuse to build the mesh if any of the polygons have fewer than three
            // vertices.(Note that if we omit this check the code will still
            // constructsomething fairlymeaningful for 1- and 2-point polygons, but
            // enforcing this stricter requirement on the input will help simplify code
            // further downstream, since it can be certain it doesn't have to check for
            // these rather degenerate cases.)
            return "Each polygon must have at least three vertices.";
        }

        // We want to count the number of distinct vertex indices in this
        // polygon, to make sure it's the same as the number of vertices
        // in the polygon---if they disagree, then the polygon is not valid
        // (or at least, for simplicity we don't handle polygons of this type!).
        std::set<Index> polygonIndices;

        // loop over polygon vertices
        for(IndexListCRef i = p->begin(); i != p->end(); i++) {
            polygonIndices.insert(*i);

            // allocate one vertex for each new index we encounter
            if(indexToVertex.find(*i) == indexToVertex.end()) {
                VertexRef v = new_vertex();
                v->halfedge() = halfedges.end(); // this vertex doesn't yet point to any halfedge
                indexToVertex[*i] = v;
                vertexDegree[v] = 1; // we've now seen this vertex only once
            } else {
                // keep track of the number of times we've seen this vertex
                vertexDegree[indexToVertex[*i]]++;
            }
        } // end loop over polygon vertices

        // check that all vertices of the current polygon are distinct
        Size degree = p->size(); // number of vertices in this polygon
        if(polygonIndices.size() < degree) {
            std::stringstream stream;
            stream << "One of the input polygons does not have distinct vertices!" << std::endl;
            stream << "(vertex indices:";
            for(IndexListCRef i = p->begin(); i != p->end(); i++) {
                stream << " " << *i;
            }
            stream << ")" << std::endl;
            return stream.str();
        } // end check that polygon vertices are distinct

    } // end basic sanity checks on input

    // The number of faces is just the number of polygons in the input.
    Size nFaces = polygons.size();
    for(Size i = 0; i < nFaces; i++) new_face();

    // We will store a map from ordered pairs of vertex indices to
    // the corresponding halfedge object in our new (halfedge) mesh;
    // this map gets constructed during the next loop over polygons.
    std::map<IndexPair, HalfedgeRef> pairToHalfedge;

    // Next, we actually build the halfedge connectivity by again looping over
    // polygons
    PolygonListCRef p;
    FaceRef f;
    for(p = polygons.begin(), f = faces.begin(); p != polygons.end(); p++, f++) {

        std::vector<HalfedgeRef> faceHalfedges; // cyclically ordered list of the half
                                                // edges of this face
        Size degree = p->size();                // number of vertices in this polygon

        // loop over the halfedges of this face (equivalently, the ordered pairs of
        // consecutive vertices)
        for(Index i = 0; i < degree; i++) {

            Index a = (*p)[i];                // current index
            Index b = (*p)[(i + 1) % degree]; // next index, in cyclic order
            IndexPair ab(a, b);
            HalfedgeRef hab;

            // check if this halfedge already exists; if so, we have a problem!
            if(pairToHalfedge.find(ab) != pairToHalfedge.end()) {
                std::stringstream stream;
                stream << "Found multiple oriented edges with indices (" << a << ", " << b << ")."
                       << std::endl;
                stream << "This means that either (i) more than two faces contain this "
                          "edge (hence the surface is nonmanifold), or"
                       << std::endl;
                stream << "(ii) there are exactly two faces containing this edge, but "
                          "they have the same orientation (hence the surface is"
                       << std::endl;
                stream << "not consistently oriented." << std::endl;
                return stream.str();
            } else // otherwise, the halfedge hasn't been allocated yet
            {
                // so, we point this vertex pair to a new halfedge
                hab = new_halfedge();
                pairToHalfedge[ab] = hab;

                // link the new halfedge to its face
                hab->face() = f;
                hab->face()->halfedge() = hab;

                // also link it to its starting vertex
                hab->vertex() = indexToVertex[a];
                hab->vertex()->halfedge() = hab;

                // keep a list of halfedges in this face, so that we can later
                // link them together in a loop (via their "next" pointers)
                faceHalfedges.push_back(hab);
            }

            // Also, check if the twin of this halfedge has already been constructed
            // (during construction of a different face).  If so, link the twins
            // together and allocate their shared halfedge.  By the end of this pass
            // over polygons, the only halfedges that will not have a twin will hence
            // be those that sit along the domain boundary.
            IndexPair ba(b, a);
            std::map<IndexPair, HalfedgeRef>::iterator iba = pairToHalfedge.find(ba);
            if(iba != pairToHalfedge.end()) {
                HalfedgeRef hba = iba->second;

                // link the twins
                hab->twin() = hba;
                hba->twin() = hab;

                // allocate and link their edge
                EdgeRef e = new_edge();
                hab->edge() = e;
                hba->edge() = e;
                e->halfedge() = hab;
            } else { // If we didn't find a twin...
                // ...mark this halfedge as being twinless by pointing
                // it to the end of the list of halfedges. If it remains
                // twinless by the end of the current loop over polygons,
                // it will be linked to a boundary face in the next pass.
                hab->twin() = halfedges.end();
            }
        } // end loop over the current polygon's halfedges

        // Now that all the halfedges of this face have been allocated,
        // we can link them together via their "next" pointers.
        for(Index i = 0; i < degree; i++) {
            Index j = (i + 1) % degree; // index of the next halfedge, in cyclic order
            faceHalfedges[i]->next() = faceHalfedges[j];
        }

    } // done building basic halfedge connectivity

    // For each vertex on the boundary, advance its halfedge pointer to one that
    // is also on the boundary.
    for(VertexRef v = vertices_begin(); v != vertices_end(); v++) {
        // loop over halfedges around vertex
        HalfedgeRef h = v->halfedge();
        do {
            if(h->twin() == halfedges.end()) {
                v->halfedge() = h;
                break;
            }

            h = h->twin()->next();
        } while(h != v->halfedge()); // end loop over halfedges around vertex

    } // done advancing halfedge pointers for boundary vertices

    // Next we construct new faces for each boundary component.
    for(HalfedgeRef h = halfedges_begin(); h != halfedges_end(); h++) // loop over all halfedges
    {
        // Any halfedge that does not yet have a twin is on the boundary of the
        // domain. If we follow the boundary around long enough we will of course
        // eventually make a closed loop; we can represent this boundary loop by a
        // new face. To make clear the distinction between faces and boundary loops,
        // the boundary face will (i) have a flag indicating that it is a boundary
        // loop, and (ii) be stored in a list of boundaries, rather than the usual
        // list of faces.  The reason we need the both the flag *and* the separate
        // list is that faces are often accessed in two fundamentally different
        // ways: either by (i) local traversal of the neighborhood of some mesh
        // element using the halfedge structure, or (ii) global traversal of all
        // faces (or boundary loops).
        if(h->twin() == halfedges.end()) {
            FaceRef b = new_face(true);
            // keep a list of halfedges along the boundary, so we can link them together
            std::vector<HalfedgeRef> boundaryHalfedges;

            // We now need to walk around the boundary, creating new
            // halfedges and edges along the boundary loop as we go.
            HalfedgeRef i = h;
            do {
                // create a twin, which becomes a halfedge of the boundary loop
                HalfedgeRef t = new_halfedge();
                // keep a list of all boundary halfedges, in cyclic order
                boundaryHalfedges.push_back(t);
                i->twin() = t;
                t->twin() = i;
                t->face() = b;
                t->vertex() = i->next()->vertex();

                // create the shared edge
                EdgeRef e = new_edge();
                e->halfedge() = i;
                i->edge() = e;
                t->edge() = e;

                // Advance i to the next halfedge along the current boundary loop
                // by walking around its target vertex and stopping as soon as we
                // find a halfedge that does not yet have a twin defined.
                i = i->next();
                while(i != h && // we're done if we end up back at the beginning of
                                // the loop
                      i->twin() != halfedges.end()) // otherwise, we're looking for
                                                    // the next twinless halfedge
                                                    // along the loop
                {
                    i = i->twin();
                    i = i->next();
                }
            } while(i != h);

            b->halfedge() = boundaryHalfedges.front();

            // The only pointers that still need to be set are the "next" pointers of
            // the twins; these we can set from the list of boundary halfedges, but we
            // must use the opposite order from the order in the list, since the
            // orientation of the boundary loop is opposite the orientation of the
            // halfedges "inside" the domain boundary.
            Size degree = boundaryHalfedges.size();
            for(Index id = 0; id < degree; id++) {
                Index q = (id - 1 + degree) % degree;
                boundaryHalfedges[id]->next() = boundaryHalfedges[q];
            }
        } // end construction of one of the boundary loops

        // Note that even though we are looping over all halfedges, we will still
        // construct the appropriate number of boundary loops (and not, say, one
        // loop per boundary halfedge).  The reason is that as we continue to
        // iterate through halfedges, we check whether their twin has been assigned,
        // and since new twins may have been assigned earlier in this loop, we will
        // end up skipping many subsequent halfedges.

    } // done adding "virtual" faces corresponding to boundary loops

    // To make later traversal of the mesh easier, we will now advance the
    // halfedge
    // associated with each vertex such that it refers to the *first* non-boundary
    // halfedge, rather than the last one.
    for(VertexRef v = vertices_begin(); v != vertices_end(); v++) {
        v->halfedge() = v->halfedge()->twin()->next();
    }

    // Finally, we check that all vertices are manifold.
    for(VertexRef v = vertices.begin(); v != vertices.end(); v++) {
        // First check that this vertex is not a "floating" vertex;
        // if it is then we do not have a valid 2-manifold surface.
        if(v->halfedge() == halfedges.end()) {
            return "Some vertices are not referenced by any polygon.";
        }

        // Next, check that the number of halfedges emanating from this vertex in
        // our half edge data structure equals the number of polygons containing
        // this vertex, which we counted during our first pass over the mesh.  If
        // not, then our vertex is not a "fan" of polygons, but instead has some
        // other (nonmanifold) structure.
        Size count = 0;
        HalfedgeRef h = v->halfedge();
        do {
            if(!h->face()->is_boundary()) {
                count++;
            }
            h = h->twin()->next();
        } while(h != v->halfedge());

        Size cmp = vertexDegree[v];
        if(count != cmp) {
            return "At least one of the vertices is nonmanifold.";
        }
    } // end loop over vertices

    // Now that we have the connectivity, we copy the list of vertex
    // positions into member variables of the individual vertices.
    if(verts.size() < vertices.size()) {
        std::stringstream stream;
        stream
            << "The number of vertex positions is different from the number of distinct vertices!"
            << std::endl;
        stream << "(number of positions in input: " << verts.size() << ")" << std::endl;
        stream << "(number of vertices in mesh: " << vertices.size() << ")" << std::endl;
        return stream.str();
    }

    // Since an STL map internally sorts its keys, we can iterate over the map
    // from vertex indices to vertex iterators to visit our (input) vertices in
    // lexicographic order
    int i = 0;
    for(std::map<Index, VertexRef>::const_iterator e = indexToVertex.begin();
        e != indexToVertex.end(); e++) {
        // grab a pointer to the vertex associated with the current key (i.e., the
        // current index)
        VertexRef v = e->second;

        // set the att of this vertex to the corresponding
        // position in the input
        v->pos = verts[i];
        i++;
    }
    return {};
}
<|MERGE_RESOLUTION|>--- conflicted
+++ resolved
@@ -1,987 +1,945 @@
-
-#include "halfedge.h"
-
-#include <map>
-#include <set>
-#include <sstream>
-#include <unordered_map>
-
-#include "../gui/widgets.h"
-
-Halfedge_Mesh::Halfedge_Mesh() {
-    next_id = Gui::n_Widget_IDs;
-}
-
-Halfedge_Mesh::Halfedge_Mesh(const GL::Mesh& mesh) {
-    next_id = Gui::n_Widget_IDs;
-    from_mesh(mesh);
-}
-
-Halfedge_Mesh::Halfedge_Mesh(const std::vector<std::vector<Index>>& polygons,
-                             const std::vector<Vec3>& verts) {
-    next_id = Gui::n_Widget_IDs;
-    from_poly(polygons, verts);
-}
-
-void Halfedge_Mesh::clear() {
-    halfedges.clear();
-    vertices.clear();
-    edges.clear();
-    faces.clear();
-    render_dirty_flag = true;
-    next_id = Gui::n_Widget_IDs;
-}
-
-void Halfedge_Mesh::copy_to(Halfedge_Mesh& mesh) {
-    copy_to(mesh, 0);
-}
-
-Halfedge_Mesh::ElementRef Halfedge_Mesh::copy_to(Halfedge_Mesh& mesh, unsigned int eid) {
-
-    // Erase erase lists
-    do_erase();
-
-    // Clear any existing elements.
-    mesh.clear();
-    ElementRef ret = vertices_begin();
-
-    // These maps will be used to identify elements of the old mesh
-    // with elements of the new mesh.  (Note that we can use a single
-    // map for both interior and boundary faces, because the map
-    // doesn't care which list of faces these iterators come from.)
-    std::unordered_map<unsigned int, HalfedgeRef> halfedgeOldToNew(n_halfedges());
-    std::unordered_map<unsigned int, VertexRef> vertexOldToNew(n_vertices());
-    std::unordered_map<unsigned int, EdgeRef> edgeOldToNew(n_edges());
-    std::unordered_map<unsigned int, FaceRef> faceOldToNew(n_faces());
-
-    // Copy geometry from the original mesh and create a map from
-    // pointers in the original mesh to those in the new mesh.
-    for(HalfedgeCRef h = halfedges_begin(); h != halfedges_end(); h++) {
-        auto hn = mesh.halfedges.insert(mesh.halfedges.end(), *h);
-        if(h->id() == eid) ret = hn;
-        halfedgeOldToNew[h->id()] = hn;
-    }
-    for(VertexCRef v = vertices_begin(); v != vertices_end(); v++) {
-        auto vn = mesh.vertices.insert(mesh.vertices.end(), *v);
-        if(v->id() == eid) ret = vn;
-        vertexOldToNew[v->id()] = vn;
-    }
-    for(EdgeCRef e = edges_begin(); e != edges_end(); e++) {
-        auto en = mesh.edges.insert(mesh.edges.end(), *e);
-        if(e->id() == eid) ret = en;
-        edgeOldToNew[e->id()] = en;
-    }
-    for(FaceCRef f = faces_begin(); f != faces_end(); f++) {
-        auto fn = mesh.faces.insert(mesh.faces.end(), *f);
-        if(f->id() == eid) ret = fn;
-        faceOldToNew[f->id()] = fn;
-    }
-
-    // "Search and replace" old pointers with new ones.
-    for(HalfedgeRef he = mesh.halfedges_begin(); he != mesh.halfedges_end(); he++) {
-        he->next() = halfedgeOldToNew[he->next()->id()];
-        he->twin() = halfedgeOldToNew[he->twin()->id()];
-        he->vertex() = vertexOldToNew[he->vertex()->id()];
-        he->edge() = edgeOldToNew[he->edge()->id()];
-        he->face() = faceOldToNew[he->face()->id()];
-    }
-    for(VertexRef v = mesh.vertices_begin(); v != mesh.vertices_end(); v++)
-        v->halfedge() = halfedgeOldToNew[v->halfedge()->id()];
-    for(EdgeRef e = mesh.edges_begin(); e != mesh.edges_end(); e++)
-        e->halfedge() = halfedgeOldToNew[e->halfedge()->id()];
-    for(FaceRef f = mesh.faces_begin(); f != mesh.faces_end(); f++)
-        f->halfedge() = halfedgeOldToNew[f->halfedge()->id()];
-
-    mesh.render_dirty_flag = true;
-    mesh.next_id = next_id;
-    return ret;
-}
-
-Vec3 Halfedge_Mesh::Vertex::neighborhood_center() const {
-
-    Vec3 c;
-    float d = 0.0f; // degree (i.e., number of neighbors)
-
-    // Iterate over neighbors.
-    HalfedgeCRef h = _halfedge;
-    do {
-        // Add the contribution of the neighbor,
-        // and increment the number of neighbors.
-        c += h->next()->vertex()->pos;
-        d += 1.0f;
-        h = h->twin()->next();
-    } while(h != _halfedge);
-
-    c /= d; // compute the average
-    return c;
-}
-
-unsigned int Halfedge_Mesh::Vertex::degree() const {
-    unsigned int d = 0;
-    HalfedgeCRef h = _halfedge;
-    do {
-        if(!h->face()->is_boundary()) d++;
-        h = h->twin()->next();
-    } while(h != _halfedge);
-    return d;
-}
-
-unsigned int Halfedge_Mesh::Face::degree() const {
-    unsigned int d = 0;
-    HalfedgeCRef h = _halfedge;
-    do {
-        d++;
-        h = h->next();
-    } while(h != _halfedge);
-    return d;
-}
-
-bool Halfedge_Mesh::Vertex::on_boundary() const {
-    bool bound = false;
-    HalfedgeCRef h = _halfedge;
-    do {
-        bound = bound || h->is_boundary();
-        h = h->twin()->next();
-    } while(!bound && h != _halfedge);
-    return bound;
-}
-
-bool Halfedge_Mesh::has_boundary() const {
-    for(const auto& f : faces) {
-        if(f.is_boundary()) return true;
-    }
-    return false;
-}
-
-size_t Halfedge_Mesh::n_boundaries() const {
-    size_t n = 0;
-    for(const auto& f : faces) {
-        if(f.is_boundary()) n++;
-    }
-    return n;
-}
-
-bool Halfedge_Mesh::Edge::on_boundary() const {
-    return _halfedge->is_boundary() || _halfedge->twin()->is_boundary();
-}
-
-Vec3 Halfedge_Mesh::Vertex::normal() const {
-    Vec3 n;
-    Vec3 pi = pos;
-    HalfedgeCRef h = halfedge();
-    if(on_boundary()) {
-        do {
-            Vec3 pj = h->next()->vertex()->pos;
-            Vec3 pk = h->next()->next()->vertex()->pos;
-            n += cross(pj - pi, pk - pi);
-            h = h->next()->twin();
-        } while(h != halfedge());
-    } else {
-        do {
-            Vec3 pj = h->next()->vertex()->pos;
-            Vec3 pk = h->next()->next()->vertex()->pos;
-            n += cross(pj - pi, pk - pi);
-            h = h->twin()->next();
-        } while(h != halfedge());
-    }
-    return n.unit();
-}
-
-Vec3 Halfedge_Mesh::Edge::normal() const {
-    return (halfedge()->face()->normal() + halfedge()->twin()->face()->normal()).unit();
-}
-
-Vec3 Halfedge_Mesh::Face::normal() const {
-    Vec3 n;
-    HalfedgeCRef h = halfedge();
-    do {
-        Vec3 pi = h->vertex()->pos;
-        Vec3 pj = h->next()->vertex()->pos;
-        n += cross(pi, pj);
-        h = h->next();
-    } while(h != halfedge());
-    return n.unit();
-}
-
-Vec3 Halfedge_Mesh::Vertex::center() const {
-    return pos;
-}
-
-float Halfedge_Mesh::Edge::length() const {
-    return (_halfedge->vertex()->pos - _halfedge->twin()->vertex()->pos).norm();
-}
-
-Vec3 Halfedge_Mesh::Edge::center() const {
-    return 0.5f * (_halfedge->vertex()->pos + _halfedge->twin()->vertex()->pos);
-}
-
-Vec3 Halfedge_Mesh::Face::center() const {
-    Vec3 c;
-    float d = 0.0f;
-    HalfedgeCRef h = _halfedge;
-    do {
-        c += h->vertex()->pos;
-        d += 1.0f;
-        h = h->next();
-    } while(h != _halfedge);
-    return c / d;
-}
-
-unsigned int Halfedge_Mesh::id_of(ElementRef elem) {
-    unsigned int id;
-    std::visit(overloaded{[&](VertexRef vert) { id = vert->id(); },
-                          [&](EdgeRef edge) { id = edge->id(); },
-                          [&](FaceRef face) { id = face->id(); },
-                          [&](HalfedgeRef halfedge) { id = halfedge->id(); }},
-               elem);
-    return id;
-}
-
-Vec3 Halfedge_Mesh::normal_of(Halfedge_Mesh::ElementRef elem) {
-    Vec3 n;
-    std::visit(overloaded{[&](VertexRef vert) { n = vert->normal(); },
-                          [&](EdgeRef edge) { n = edge->normal(); },
-                          [&](FaceRef face) { n = face->normal(); },
-                          [&](HalfedgeRef he) { n = he->edge()->normal(); }},
-               elem);
-    if(flip_orientation) {
-        n = -n;
-    }
-    return n;
-}
-
-Vec3 Halfedge_Mesh::center_of(Halfedge_Mesh::ElementRef elem) {
-    Vec3 pos;
-    std::visit(overloaded{[&](VertexRef vert) { pos = vert->center(); },
-                          [&](EdgeRef edge) { pos = edge->center(); },
-                          [&](FaceRef face) { pos = face->center(); },
-                          [&](HalfedgeRef he) { pos = he->edge()->center(); }},
-               elem);
-    return pos;
-}
-
-void Halfedge_Mesh::to_mesh(GL::Mesh& mesh, bool split_faces) const {
-
-    std::vector<GL::Mesh::Vert> verts;
-    std::vector<GL::Mesh::Index> idxs;
-
-    if(split_faces) {
-
-        std::vector<GL::Mesh::Vert> face_verts;
-        for(FaceCRef f = faces_begin(); f != faces_end(); f++) {
-
-            if(f->is_boundary()) continue;
-
-            HalfedgeCRef h = f->halfedge();
-            face_verts.clear();
-            do {
-                VertexCRef v = h->vertex();
-                Vec3 n = v->normal();
-                if(flip_orientation) n = -n;
-                face_verts.push_back({v->pos, n, f->id()});
-                h = h->next();
-            } while(h != f->halfedge());
-
-            Vec3 v0 = face_verts[0].pos;
-            for(size_t i = 1; i <= face_verts.size() - 2; i++) {
-                Vec3 v1 = face_verts[i].pos;
-                Vec3 v2 = face_verts[i + 1].pos;
-                Vec3 n = cross(v1 - v0, v2 - v0).unit();
-                if(flip_orientation) n = -n;
-                GL::Mesh::Index idx = (GL::Mesh::Index)verts.size();
-                verts.push_back({v0, n, f->_id});
-                verts.push_back({v1, n, f->_id});
-                verts.push_back({v2, n, f->_id});
-                idxs.push_back(idx);
-                idxs.push_back(idx + 1);
-                idxs.push_back(idx + 2);
-            }
-        }
-
-    } else {
-
-        // Need to build this map to get vertex's linear index in O(lg n)
-        std::map<VertexCRef, Index> vref_to_idx;
-        Index i = 0;
-        for(VertexCRef v = vertices_begin(); v != vertices_end(); v++, i++) {
-            vref_to_idx[v] = i;
-            Vec3 n = v->normal();
-            if(flip_orientation) n = -n;
-            verts.push_back({v->pos, n, v->_id});
-        }
-
-        for(FaceCRef f = faces_begin(); f != faces_end(); f++) {
-
-            if(f->is_boundary()) continue;
-
-            std::vector<Index> face_verts;
-            HalfedgeCRef h = f->halfedge();
-            do {
-                face_verts.push_back(vref_to_idx[h->vertex()]);
-                h = h->next();
-            } while(h != f->halfedge());
-
-            assert(face_verts.size() >= 3);
-            for(size_t j = 1; j <= face_verts.size() - 2; j++) {
-                idxs.push_back((GL::Mesh::Index)face_verts[0]);
-                idxs.push_back((GL::Mesh::Index)face_verts[j]);
-                idxs.push_back((GL::Mesh::Index)face_verts[j + 1]);
-            }
-        }
-    }
-
-    mesh = GL::Mesh(std::move(verts), std::move(idxs));
-}
-
-void Halfedge_Mesh::mark_dirty() {
-    render_dirty_flag = true;
-}
-
-std::optional<std::pair<Halfedge_Mesh::ElementRef, std::string>> Halfedge_Mesh::warnings() {
-
-    std::set<Vec3> v_pos;
-    std::set<std::pair<unsigned int, unsigned int>> edge_ids;
-
-    for(VertexRef v = vertices_begin(); v != vertices_end(); v++) {
-        auto entry = v_pos.find(v->pos);
-        if(entry != v_pos.end()) {
-            return {{v, "Vertices with identical positions."}};
-        }
-        v_pos.insert(v->pos);
-    }
-
-    for(EdgeRef e = edges_begin(); e != edges_end(); e++) {
-        unsigned int l = e->halfedge()->vertex()->id();
-        unsigned int r = e->halfedge()->twin()->vertex()->id();
-        if(l == r) {
-            return {{e, "Edge wrapping single vertex."}};
-        }
-        auto entry = edge_ids.find({l, r});
-        if(entry != edge_ids.end()) {
-            return {{e, "Multiple edges across same vertices."}};
-        }
-        edge_ids.insert({l, r});
-        edge_ids.insert({r, l});
-    }
-
-    return std::nullopt;
-}
-
-std::optional<std::pair<Halfedge_Mesh::ElementRef, std::string>> Halfedge_Mesh::validate() {
-
-    for(VertexRef v = vertices_begin(); v != vertices_end(); v++) {
-        Vec3 p = v->pos;
-        bool finite = std::isfinite(p.x) && std::isfinite(p.y) && std::isfinite(p.z);
-        if(!finite) return {{v, "A vertex position was set to a non-finite value."}};
-    }
-
-    std::set<HalfedgeRef> permutation;
-
-<<<<<<< HEAD
-//    printf("Passed check 1\n");
-=======
->>>>>>> d5054e24
-    // Check valid halfedge permutation
-    for(HalfedgeRef h = halfedges_begin(); h != halfedges_end(); h++) {
-
-        if(herased.find(h) != herased.end()) continue;
-
-        if(herased.find(h->next()) != herased.end()) {
-            return {{h, "A live halfedge's next was erased!"}};
-        }
-        if(herased.find(h->twin()) != herased.end()) {
-            return {{h, "A live halfedge's twin was erased!"}};
-        }
-        if(verased.find(h->vertex()) != verased.end()) {
-            return {{h, "A live halfedge's vertex was erased!"}};
-        }
-        if(ferased.find(h->face()) != ferased.end()) {
-            return {{h, "A live halfedge's face was erased!"}};
-        }
-        if(eerased.find(h->edge()) != eerased.end()) {
-            return {{h, "A live halfedge's edge was erased!"}};
-        }
-
-        // Check whether each halfedge's next points to a unique halfedge
-        if(permutation.find(h->next()) == permutation.end()) {
-            printf("Inserting h->next: (h, next) (%u, %u)\n", h->id(), h->next()->id());
-            permutation.insert(h->next());
-        } else {
-            printf("Multiple nexts point to: (%u -> %u)\n\n",
-                   h->id(), h->next()->id());
-            return {{h->next(), "A halfedge is the next of multiple halfedges!"}};
-        }
-    }
-
-<<<<<<< HEAD
-//    printf("Passed check 2\n");
-=======
->>>>>>> d5054e24
-    for(HalfedgeRef h = halfedges_begin(); h != halfedges_end(); h++) {
-
-        if(herased.find(h) != herased.end()) continue;
-
-        // Check whether each halfedge was pointed to by a halfedge
-        if(permutation.find(h) == permutation.end()) {
-            return {{h, "A halfedge is the next of zero halfedges!"}};
-        }
-
-        // Check twin relationships
-        if(h->twin() == h) {
-            return {{h, "A halfedge's twin is itself!"}};
-        }
-        if(h->twin()->twin() != h) {
-            return {{h, "A halfedge's twin's twin is not itself!"}};
-        }
-    }
-
-<<<<<<< HEAD
-//    printf("Passed check 3\n");
-    // Check whether each halfedge incident on a vertex points to that vertex
-    for(VertexRef v = vertices_begin(); v != vertices_end(); v++) {
-
-//        printf("Vertex ID: %u\n", v->id());
-=======
-    // Check whether each halfedge incident on a vertex points to that vertex
-    for(VertexRef v = vertices_begin(); v != vertices_end(); v++) {
-
->>>>>>> d5054e24
-        if(verased.find(v) != verased.end()) continue;
-
-        HalfedgeRef h = v->halfedge();
-        if(herased.find(h) != herased.end()) {
-            return {{v, "A vertex's halfedge is erased!"}};
-        }
-
-        do {
-            if(h->vertex() != v) {
-                return {{h, "A vertex's halfedge does not point to that vertex!"}};
-            }
-            h = h->twin()->next();
-        } while(h != v->halfedge());
-    }
-
-<<<<<<< HEAD
-//    printf("Passed check 4\n");
-
-    // Check whether each halfedge incident on an edge points to that edge
-    for(EdgeRef e = edges_begin(); e != edges_end(); e++) {
-//        printf("Edge ID: %u\n", e->id());
-        if(eerased.find(e) != eerased.end()) continue;
-
-        HalfedgeRef h = e->halfedge();
-//        printf("Trying to dereference the edge's halfedge\n");
-        if(herased.find(h) != herased.end()) {
-            return {{e, "An edge's halfedge is erased!"}};
-        }
-//        printf("About to Enter while loop\n");
-        do {
-//            printf("halfedge id: %u\n", h->id());
-=======
-
-    // Check whether each halfedge incident on an edge points to that edge
-    for(EdgeRef e = edges_begin(); e != edges_end(); e++) {
-        if(eerased.find(e) != eerased.end()) continue;
-
-        HalfedgeRef h = e->halfedge();
-        if(herased.find(h) != herased.end()) {
-            return {{e, "An edge's halfedge is erased!"}};
-        }
-        do {
->>>>>>> d5054e24
-            if(h->edge() != e) {
-                return {{h, "An edge's halfedge does not point to that edge!"}};
-            }
-            h = h->twin();
-        } while(h != e->halfedge());
-    }
-<<<<<<< HEAD
-//    printf("Passed check 5\n");
-=======
->>>>>>> d5054e24
-
-    // Check whether each halfedge incident on a face points to that face
-    for(FaceRef f = faces_begin(); f != faces_end(); f++) {
-
-        if(ferased.find(f) != ferased.end()) continue;
-
-        HalfedgeRef h = f->halfedge();
-        if(herased.find(h) != herased.end()) {
-            return {{f, "A face's halfedge is erased!"}};
-        }
-
-        do {
-            if(h->face() != f) {
-                return {{h, "A face's halfedge does not point to that face!"}};
-            }
-            h = h->next();
-        } while(h != f->halfedge());
-    }
-<<<<<<< HEAD
-//    printf("Passed Check 6! You did it, Timmy!\n");
-=======
->>>>>>> d5054e24
-    do_erase();
-    return std::nullopt;
-}
-
-void Halfedge_Mesh::do_erase() {
-    for(auto& v : verased) {
-        vertices.erase(v);
-    }
-    for(auto& e : eerased) {
-        edges.erase(e);
-    }
-    for(auto& f : ferased) {
-        faces.erase(f);
-    }
-    for(auto& h : herased) {
-        halfedges.erase(h);
-    }
-    verased.clear();
-    eerased.clear();
-    ferased.clear();
-    herased.clear();
-}
-
-std::string Halfedge_Mesh::from_mesh(const GL::Mesh& mesh) {
-
-    auto idx = mesh.indices();
-    auto v = mesh.verts();
-
-    std::vector<std::vector<Index>> polys;
-    std::vector<Vec3> verts(v.size());
-
-    for(size_t i = 0; i < idx.size(); i += 3) {
-        if(idx[i] != idx[i + 1] && idx[i] != idx[i + 2] && idx[i + 1] != idx[i + 2])
-            polys.push_back({idx[i], idx[i + 1], idx[i + 2]});
-    }
-    for(size_t i = 0; i < v.size(); i++) {
-        verts[i] = v[i].pos;
-    }
-
-    std::string err = from_poly(polys, verts);
-    if(!err.empty()) return err;
-
-    auto valid = validate();
-    if(valid.has_value()) return valid.value().second;
-
-    return {};
-}
-
-bool Halfedge_Mesh::subdivide(SubD strategy) {
-
-    std::vector<std::vector<Index>> polys;
-    std::vector<Vec3> verts;
-    std::unordered_map<unsigned int, Index> layout;
-
-    switch(strategy) {
-    case SubD::linear: {
-        linear_subdivide_positions();
-    } break;
-
-    case SubD::catmullclark: {
-        if(has_boundary()) return false;
-        catmullclark_subdivide_positions();
-    } break;
-
-    case SubD::loop: {
-        if(has_boundary()) return false;
-        for(FaceRef f = faces_begin(); f != faces_end(); f++) {
-            if(f->degree() != 3) return false;
-        }
-        loop_subdivide();
-        return true;
-    } break;
-
-    default: assert(false);
-    }
-
-    Index idx = 0;
-    size_t nV = vertices.size();
-    size_t nE = edges.size();
-    size_t nF = faces.size();
-    verts.resize(nV + nE + nF);
-
-    for(VertexRef v = vertices_begin(); v != vertices_end(); v++, idx++) {
-        verts[idx] = v->new_pos;
-        layout[v->id()] = idx;
-    }
-    for(EdgeRef e = edges_begin(); e != edges_end(); e++, idx++) {
-        verts[idx] = e->new_pos;
-        layout[e->id()] = idx;
-    }
-    for(FaceRef f = faces_begin(); f != faces_end(); f++, idx++) {
-        verts[idx] = f->new_pos;
-        layout[f->id()] = idx;
-    }
-
-    for(auto f = faces_begin(); f != faces_end(); f++) {
-        Index i = layout[f->id()];
-        HalfedgeRef h = f->halfedge();
-        do {
-            Index j = layout[h->edge()->id()];
-            Index k = layout[h->next()->vertex()->id()];
-            Index l = layout[h->next()->edge()->id()];
-            std::vector<Index> quad = {i, j, k, l};
-            polys.push_back(quad);
-            h = h->next();
-        } while(h != f->halfedge());
-    }
-
-    from_poly(polys, verts);
-    return true;
-}
-
-std::string Halfedge_Mesh::from_poly(const std::vector<std::vector<Index>>& polygons,
-                                     const std::vector<Vec3>& verts) {
-
-    // This method initializes the halfedge data structure from a raw list of
-    // polygons, where each input polygon is specified as a list of vertex indices.
-    // The input must describe a manifold, oriented surface, where the orientation
-    // of a polygon is determined by the order of vertices in the list. Polygons
-    // must have at least three vertices.  Note that there are no special conditions
-    // on the vertex indices, i.e., they do not have to start at 0 or 1, nor does
-    // the collection of indices have to be contiguous.  Overall, this initializer
-    // is designed to be robust but perhaps not incredibly fast (though of course
-    // this does not affect the performance of the resulting data structure).  One
-    // could also implement faster initializers that handle important special cases
-    // (e.g., all triangles, or data that is known to be manifold). Since there are
-    // no strong conditions on the indices of polygons, we assume that the list of
-    // vertex positions is given in lexicographic order (i.e., that the lowest index
-    // appearing in any polygon corresponds to the first entry of the list of
-    // positions and so on).
-
-    // define some types, to improve readability
-    typedef std::vector<Index> IndexList;
-    typedef IndexList::const_iterator IndexListCRef;
-    typedef std::vector<IndexList> PolygonList;
-    typedef PolygonList::const_iterator PolygonListCRef;
-    typedef std::pair<Index, Index> IndexPair; // ordered pair of vertex indices,
-                                               // corresponding to an edge of an
-                                               // oriented polygon
-
-    // Clear any existing elements.
-    clear();
-
-    // Since the vertices in our halfedge mesh are stored in a linked list,
-    // we will temporarily need to keep track of the correspondence between
-    // indices of vertices in our input and pointers to vertices in the new
-    // mesh (which otherwise can't be accessed by index).  Note that since
-    // we're using a general-purpose map (rather than, say, a vector), we can
-    // be a bit more flexible about the indexing scheme: input vertex indices
-    // aren't required to be 0-based or 1-based; in fact, the set of indices
-    // doesn't even have to be contiguous.  Taking advantage of this fact makes
-    // our conversion a bit more robust to different types of input, including
-    // data that comes from a subset of a full mesh.
-
-    // maps a vertex index to the corresponding vertex
-    std::map<Index, VertexRef> indexToVertex;
-
-    // Also store the vertex degree, i.e., the number of polygons that use each
-    // vertex; this information will be used to check that the mesh is manifold.
-    std::map<VertexRef, Size> vertexDegree;
-
-    // First, we do some basic sanity checks on the input.
-    for(PolygonListCRef p = polygons.begin(); p != polygons.end(); p++) {
-        if(p->size() < 3) {
-            // Refuse to build the mesh if any of the polygons have fewer than three
-            // vertices.(Note that if we omit this check the code will still
-            // constructsomething fairlymeaningful for 1- and 2-point polygons, but
-            // enforcing this stricter requirement on the input will help simplify code
-            // further downstream, since it can be certain it doesn't have to check for
-            // these rather degenerate cases.)
-            return "Each polygon must have at least three vertices.";
-        }
-
-        // We want to count the number of distinct vertex indices in this
-        // polygon, to make sure it's the same as the number of vertices
-        // in the polygon---if they disagree, then the polygon is not valid
-        // (or at least, for simplicity we don't handle polygons of this type!).
-        std::set<Index> polygonIndices;
-
-        // loop over polygon vertices
-        for(IndexListCRef i = p->begin(); i != p->end(); i++) {
-            polygonIndices.insert(*i);
-
-            // allocate one vertex for each new index we encounter
-            if(indexToVertex.find(*i) == indexToVertex.end()) {
-                VertexRef v = new_vertex();
-                v->halfedge() = halfedges.end(); // this vertex doesn't yet point to any halfedge
-                indexToVertex[*i] = v;
-                vertexDegree[v] = 1; // we've now seen this vertex only once
-            } else {
-                // keep track of the number of times we've seen this vertex
-                vertexDegree[indexToVertex[*i]]++;
-            }
-        } // end loop over polygon vertices
-
-        // check that all vertices of the current polygon are distinct
-        Size degree = p->size(); // number of vertices in this polygon
-        if(polygonIndices.size() < degree) {
-            std::stringstream stream;
-            stream << "One of the input polygons does not have distinct vertices!" << std::endl;
-            stream << "(vertex indices:";
-            for(IndexListCRef i = p->begin(); i != p->end(); i++) {
-                stream << " " << *i;
-            }
-            stream << ")" << std::endl;
-            return stream.str();
-        } // end check that polygon vertices are distinct
-
-    } // end basic sanity checks on input
-
-    // The number of faces is just the number of polygons in the input.
-    Size nFaces = polygons.size();
-    for(Size i = 0; i < nFaces; i++) new_face();
-
-    // We will store a map from ordered pairs of vertex indices to
-    // the corresponding halfedge object in our new (halfedge) mesh;
-    // this map gets constructed during the next loop over polygons.
-    std::map<IndexPair, HalfedgeRef> pairToHalfedge;
-
-    // Next, we actually build the halfedge connectivity by again looping over
-    // polygons
-    PolygonListCRef p;
-    FaceRef f;
-    for(p = polygons.begin(), f = faces.begin(); p != polygons.end(); p++, f++) {
-
-        std::vector<HalfedgeRef> faceHalfedges; // cyclically ordered list of the half
-                                                // edges of this face
-        Size degree = p->size();                // number of vertices in this polygon
-
-        // loop over the halfedges of this face (equivalently, the ordered pairs of
-        // consecutive vertices)
-        for(Index i = 0; i < degree; i++) {
-
-            Index a = (*p)[i];                // current index
-            Index b = (*p)[(i + 1) % degree]; // next index, in cyclic order
-            IndexPair ab(a, b);
-            HalfedgeRef hab;
-
-            // check if this halfedge already exists; if so, we have a problem!
-            if(pairToHalfedge.find(ab) != pairToHalfedge.end()) {
-                std::stringstream stream;
-                stream << "Found multiple oriented edges with indices (" << a << ", " << b << ")."
-                       << std::endl;
-                stream << "This means that either (i) more than two faces contain this "
-                          "edge (hence the surface is nonmanifold), or"
-                       << std::endl;
-                stream << "(ii) there are exactly two faces containing this edge, but "
-                          "they have the same orientation (hence the surface is"
-                       << std::endl;
-                stream << "not consistently oriented." << std::endl;
-                return stream.str();
-            } else // otherwise, the halfedge hasn't been allocated yet
-            {
-                // so, we point this vertex pair to a new halfedge
-                hab = new_halfedge();
-                pairToHalfedge[ab] = hab;
-
-                // link the new halfedge to its face
-                hab->face() = f;
-                hab->face()->halfedge() = hab;
-
-                // also link it to its starting vertex
-                hab->vertex() = indexToVertex[a];
-                hab->vertex()->halfedge() = hab;
-
-                // keep a list of halfedges in this face, so that we can later
-                // link them together in a loop (via their "next" pointers)
-                faceHalfedges.push_back(hab);
-            }
-
-            // Also, check if the twin of this halfedge has already been constructed
-            // (during construction of a different face).  If so, link the twins
-            // together and allocate their shared halfedge.  By the end of this pass
-            // over polygons, the only halfedges that will not have a twin will hence
-            // be those that sit along the domain boundary.
-            IndexPair ba(b, a);
-            std::map<IndexPair, HalfedgeRef>::iterator iba = pairToHalfedge.find(ba);
-            if(iba != pairToHalfedge.end()) {
-                HalfedgeRef hba = iba->second;
-
-                // link the twins
-                hab->twin() = hba;
-                hba->twin() = hab;
-
-                // allocate and link their edge
-                EdgeRef e = new_edge();
-                hab->edge() = e;
-                hba->edge() = e;
-                e->halfedge() = hab;
-            } else { // If we didn't find a twin...
-                // ...mark this halfedge as being twinless by pointing
-                // it to the end of the list of halfedges. If it remains
-                // twinless by the end of the current loop over polygons,
-                // it will be linked to a boundary face in the next pass.
-                hab->twin() = halfedges.end();
-            }
-        } // end loop over the current polygon's halfedges
-
-        // Now that all the halfedges of this face have been allocated,
-        // we can link them together via their "next" pointers.
-        for(Index i = 0; i < degree; i++) {
-            Index j = (i + 1) % degree; // index of the next halfedge, in cyclic order
-            faceHalfedges[i]->next() = faceHalfedges[j];
-        }
-
-    } // done building basic halfedge connectivity
-
-    // For each vertex on the boundary, advance its halfedge pointer to one that
-    // is also on the boundary.
-    for(VertexRef v = vertices_begin(); v != vertices_end(); v++) {
-        // loop over halfedges around vertex
-        HalfedgeRef h = v->halfedge();
-        do {
-            if(h->twin() == halfedges.end()) {
-                v->halfedge() = h;
-                break;
-            }
-
-            h = h->twin()->next();
-        } while(h != v->halfedge()); // end loop over halfedges around vertex
-
-    } // done advancing halfedge pointers for boundary vertices
-
-    // Next we construct new faces for each boundary component.
-    for(HalfedgeRef h = halfedges_begin(); h != halfedges_end(); h++) // loop over all halfedges
-    {
-        // Any halfedge that does not yet have a twin is on the boundary of the
-        // domain. If we follow the boundary around long enough we will of course
-        // eventually make a closed loop; we can represent this boundary loop by a
-        // new face. To make clear the distinction between faces and boundary loops,
-        // the boundary face will (i) have a flag indicating that it is a boundary
-        // loop, and (ii) be stored in a list of boundaries, rather than the usual
-        // list of faces.  The reason we need the both the flag *and* the separate
-        // list is that faces are often accessed in two fundamentally different
-        // ways: either by (i) local traversal of the neighborhood of some mesh
-        // element using the halfedge structure, or (ii) global traversal of all
-        // faces (or boundary loops).
-        if(h->twin() == halfedges.end()) {
-            FaceRef b = new_face(true);
-            // keep a list of halfedges along the boundary, so we can link them together
-            std::vector<HalfedgeRef> boundaryHalfedges;
-
-            // We now need to walk around the boundary, creating new
-            // halfedges and edges along the boundary loop as we go.
-            HalfedgeRef i = h;
-            do {
-                // create a twin, which becomes a halfedge of the boundary loop
-                HalfedgeRef t = new_halfedge();
-                // keep a list of all boundary halfedges, in cyclic order
-                boundaryHalfedges.push_back(t);
-                i->twin() = t;
-                t->twin() = i;
-                t->face() = b;
-                t->vertex() = i->next()->vertex();
-
-                // create the shared edge
-                EdgeRef e = new_edge();
-                e->halfedge() = i;
-                i->edge() = e;
-                t->edge() = e;
-
-                // Advance i to the next halfedge along the current boundary loop
-                // by walking around its target vertex and stopping as soon as we
-                // find a halfedge that does not yet have a twin defined.
-                i = i->next();
-                while(i != h && // we're done if we end up back at the beginning of
-                                // the loop
-                      i->twin() != halfedges.end()) // otherwise, we're looking for
-                                                    // the next twinless halfedge
-                                                    // along the loop
-                {
-                    i = i->twin();
-                    i = i->next();
-                }
-            } while(i != h);
-
-            b->halfedge() = boundaryHalfedges.front();
-
-            // The only pointers that still need to be set are the "next" pointers of
-            // the twins; these we can set from the list of boundary halfedges, but we
-            // must use the opposite order from the order in the list, since the
-            // orientation of the boundary loop is opposite the orientation of the
-            // halfedges "inside" the domain boundary.
-            Size degree = boundaryHalfedges.size();
-            for(Index id = 0; id < degree; id++) {
-                Index q = (id - 1 + degree) % degree;
-                boundaryHalfedges[id]->next() = boundaryHalfedges[q];
-            }
-        } // end construction of one of the boundary loops
-
-        // Note that even though we are looping over all halfedges, we will still
-        // construct the appropriate number of boundary loops (and not, say, one
-        // loop per boundary halfedge).  The reason is that as we continue to
-        // iterate through halfedges, we check whether their twin has been assigned,
-        // and since new twins may have been assigned earlier in this loop, we will
-        // end up skipping many subsequent halfedges.
-
-    } // done adding "virtual" faces corresponding to boundary loops
-
-    // To make later traversal of the mesh easier, we will now advance the
-    // halfedge
-    // associated with each vertex such that it refers to the *first* non-boundary
-    // halfedge, rather than the last one.
-    for(VertexRef v = vertices_begin(); v != vertices_end(); v++) {
-        v->halfedge() = v->halfedge()->twin()->next();
-    }
-
-    // Finally, we check that all vertices are manifold.
-    for(VertexRef v = vertices.begin(); v != vertices.end(); v++) {
-        // First check that this vertex is not a "floating" vertex;
-        // if it is then we do not have a valid 2-manifold surface.
-        if(v->halfedge() == halfedges.end()) {
-            return "Some vertices are not referenced by any polygon.";
-        }
-
-        // Next, check that the number of halfedges emanating from this vertex in
-        // our half edge data structure equals the number of polygons containing
-        // this vertex, which we counted during our first pass over the mesh.  If
-        // not, then our vertex is not a "fan" of polygons, but instead has some
-        // other (nonmanifold) structure.
-        Size count = 0;
-        HalfedgeRef h = v->halfedge();
-        do {
-            if(!h->face()->is_boundary()) {
-                count++;
-            }
-            h = h->twin()->next();
-        } while(h != v->halfedge());
-
-        Size cmp = vertexDegree[v];
-        if(count != cmp) {
-            return "At least one of the vertices is nonmanifold.";
-        }
-    } // end loop over vertices
-
-    // Now that we have the connectivity, we copy the list of vertex
-    // positions into member variables of the individual vertices.
-    if(verts.size() < vertices.size()) {
-        std::stringstream stream;
-        stream
-            << "The number of vertex positions is different from the number of distinct vertices!"
-            << std::endl;
-        stream << "(number of positions in input: " << verts.size() << ")" << std::endl;
-        stream << "(number of vertices in mesh: " << vertices.size() << ")" << std::endl;
-        return stream.str();
-    }
-
-    // Since an STL map internally sorts its keys, we can iterate over the map
-    // from vertex indices to vertex iterators to visit our (input) vertices in
-    // lexicographic order
-    int i = 0;
-    for(std::map<Index, VertexRef>::const_iterator e = indexToVertex.begin();
-        e != indexToVertex.end(); e++) {
-        // grab a pointer to the vertex associated with the current key (i.e., the
-        // current index)
-        VertexRef v = e->second;
-
-        // set the att of this vertex to the corresponding
-        // position in the input
-        v->pos = verts[i];
-        i++;
-    }
-    return {};
-}
+
+#include "halfedge.h"
+
+#include <map>
+#include <set>
+#include <sstream>
+#include <unordered_map>
+
+#include "../gui/widgets.h"
+
+Halfedge_Mesh::Halfedge_Mesh() {
+    next_id = Gui::n_Widget_IDs;
+}
+
+Halfedge_Mesh::Halfedge_Mesh(const GL::Mesh& mesh) {
+    next_id = Gui::n_Widget_IDs;
+    from_mesh(mesh);
+}
+
+Halfedge_Mesh::Halfedge_Mesh(const std::vector<std::vector<Index>>& polygons,
+                             const std::vector<Vec3>& verts) {
+    next_id = Gui::n_Widget_IDs;
+    from_poly(polygons, verts);
+}
+
+void Halfedge_Mesh::clear() {
+    halfedges.clear();
+    vertices.clear();
+    edges.clear();
+    faces.clear();
+    render_dirty_flag = true;
+    next_id = Gui::n_Widget_IDs;
+}
+
+void Halfedge_Mesh::copy_to(Halfedge_Mesh& mesh) {
+    copy_to(mesh, 0);
+}
+
+Halfedge_Mesh::ElementRef Halfedge_Mesh::copy_to(Halfedge_Mesh& mesh, unsigned int eid) {
+
+    // Erase erase lists
+    do_erase();
+
+    // Clear any existing elements.
+    mesh.clear();
+    ElementRef ret = vertices_begin();
+
+    // These maps will be used to identify elements of the old mesh
+    // with elements of the new mesh.  (Note that we can use a single
+    // map for both interior and boundary faces, because the map
+    // doesn't care which list of faces these iterators come from.)
+    std::unordered_map<unsigned int, HalfedgeRef> halfedgeOldToNew(n_halfedges());
+    std::unordered_map<unsigned int, VertexRef> vertexOldToNew(n_vertices());
+    std::unordered_map<unsigned int, EdgeRef> edgeOldToNew(n_edges());
+    std::unordered_map<unsigned int, FaceRef> faceOldToNew(n_faces());
+
+    // Copy geometry from the original mesh and create a map from
+    // pointers in the original mesh to those in the new mesh.
+    for(HalfedgeCRef h = halfedges_begin(); h != halfedges_end(); h++) {
+        auto hn = mesh.halfedges.insert(mesh.halfedges.end(), *h);
+        if(h->id() == eid) ret = hn;
+        halfedgeOldToNew[h->id()] = hn;
+    }
+    for(VertexCRef v = vertices_begin(); v != vertices_end(); v++) {
+        auto vn = mesh.vertices.insert(mesh.vertices.end(), *v);
+        if(v->id() == eid) ret = vn;
+        vertexOldToNew[v->id()] = vn;
+    }
+    for(EdgeCRef e = edges_begin(); e != edges_end(); e++) {
+        auto en = mesh.edges.insert(mesh.edges.end(), *e);
+        if(e->id() == eid) ret = en;
+        edgeOldToNew[e->id()] = en;
+    }
+    for(FaceCRef f = faces_begin(); f != faces_end(); f++) {
+        auto fn = mesh.faces.insert(mesh.faces.end(), *f);
+        if(f->id() == eid) ret = fn;
+        faceOldToNew[f->id()] = fn;
+    }
+
+    // "Search and replace" old pointers with new ones.
+    for(HalfedgeRef he = mesh.halfedges_begin(); he != mesh.halfedges_end(); he++) {
+        he->next() = halfedgeOldToNew[he->next()->id()];
+        he->twin() = halfedgeOldToNew[he->twin()->id()];
+        he->vertex() = vertexOldToNew[he->vertex()->id()];
+        he->edge() = edgeOldToNew[he->edge()->id()];
+        he->face() = faceOldToNew[he->face()->id()];
+    }
+    for(VertexRef v = mesh.vertices_begin(); v != mesh.vertices_end(); v++)
+        v->halfedge() = halfedgeOldToNew[v->halfedge()->id()];
+    for(EdgeRef e = mesh.edges_begin(); e != mesh.edges_end(); e++)
+        e->halfedge() = halfedgeOldToNew[e->halfedge()->id()];
+    for(FaceRef f = mesh.faces_begin(); f != mesh.faces_end(); f++)
+        f->halfedge() = halfedgeOldToNew[f->halfedge()->id()];
+
+    mesh.render_dirty_flag = true;
+    mesh.next_id = next_id;
+    return ret;
+}
+
+Vec3 Halfedge_Mesh::Vertex::neighborhood_center() const {
+
+    Vec3 c;
+    float d = 0.0f; // degree (i.e., number of neighbors)
+
+    // Iterate over neighbors.
+    HalfedgeCRef h = _halfedge;
+    do {
+        // Add the contribution of the neighbor,
+        // and increment the number of neighbors.
+        c += h->next()->vertex()->pos;
+        d += 1.0f;
+        h = h->twin()->next();
+    } while(h != _halfedge);
+
+    c /= d; // compute the average
+    return c;
+}
+
+unsigned int Halfedge_Mesh::Vertex::degree() const {
+    unsigned int d = 0;
+    HalfedgeCRef h = _halfedge;
+    do {
+        if(!h->face()->is_boundary()) d++;
+        h = h->twin()->next();
+    } while(h != _halfedge);
+    return d;
+}
+
+unsigned int Halfedge_Mesh::Face::degree() const {
+    unsigned int d = 0;
+    HalfedgeCRef h = _halfedge;
+    do {
+        d++;
+        h = h->next();
+    } while(h != _halfedge);
+    return d;
+}
+
+bool Halfedge_Mesh::Vertex::on_boundary() const {
+    bool bound = false;
+    HalfedgeCRef h = _halfedge;
+    do {
+        bound = bound || h->is_boundary();
+        h = h->twin()->next();
+    } while(!bound && h != _halfedge);
+    return bound;
+}
+
+bool Halfedge_Mesh::has_boundary() const {
+    for(const auto& f : faces) {
+        if(f.is_boundary()) return true;
+    }
+    return false;
+}
+
+size_t Halfedge_Mesh::n_boundaries() const {
+    size_t n = 0;
+    for(const auto& f : faces) {
+        if(f.is_boundary()) n++;
+    }
+    return n;
+}
+
+bool Halfedge_Mesh::Edge::on_boundary() const {
+    return _halfedge->is_boundary() || _halfedge->twin()->is_boundary();
+}
+
+Vec3 Halfedge_Mesh::Vertex::normal() const {
+    Vec3 n;
+    Vec3 pi = pos;
+    HalfedgeCRef h = halfedge();
+    if(on_boundary()) {
+        do {
+            Vec3 pj = h->next()->vertex()->pos;
+            Vec3 pk = h->next()->next()->vertex()->pos;
+            n += cross(pj - pi, pk - pi);
+            h = h->next()->twin();
+        } while(h != halfedge());
+    } else {
+        do {
+            Vec3 pj = h->next()->vertex()->pos;
+            Vec3 pk = h->next()->next()->vertex()->pos;
+            n += cross(pj - pi, pk - pi);
+            h = h->twin()->next();
+        } while(h != halfedge());
+    }
+    return n.unit();
+}
+
+Vec3 Halfedge_Mesh::Edge::normal() const {
+    return (halfedge()->face()->normal() + halfedge()->twin()->face()->normal()).unit();
+}
+
+Vec3 Halfedge_Mesh::Face::normal() const {
+    Vec3 n;
+    HalfedgeCRef h = halfedge();
+    do {
+        Vec3 pi = h->vertex()->pos;
+        Vec3 pj = h->next()->vertex()->pos;
+        n += cross(pi, pj);
+        h = h->next();
+    } while(h != halfedge());
+    return n.unit();
+}
+
+Vec3 Halfedge_Mesh::Vertex::center() const {
+    return pos;
+}
+
+float Halfedge_Mesh::Edge::length() const {
+    return (_halfedge->vertex()->pos - _halfedge->twin()->vertex()->pos).norm();
+}
+
+Vec3 Halfedge_Mesh::Edge::center() const {
+    return 0.5f * (_halfedge->vertex()->pos + _halfedge->twin()->vertex()->pos);
+}
+
+Vec3 Halfedge_Mesh::Face::center() const {
+    Vec3 c;
+    float d = 0.0f;
+    HalfedgeCRef h = _halfedge;
+    do {
+        c += h->vertex()->pos;
+        d += 1.0f;
+        h = h->next();
+    } while(h != _halfedge);
+    return c / d;
+}
+
+unsigned int Halfedge_Mesh::id_of(ElementRef elem) {
+    unsigned int id;
+    std::visit(overloaded{[&](VertexRef vert) { id = vert->id(); },
+                          [&](EdgeRef edge) { id = edge->id(); },
+                          [&](FaceRef face) { id = face->id(); },
+                          [&](HalfedgeRef halfedge) { id = halfedge->id(); }},
+               elem);
+    return id;
+}
+
+Vec3 Halfedge_Mesh::normal_of(Halfedge_Mesh::ElementRef elem) {
+    Vec3 n;
+    std::visit(overloaded{[&](VertexRef vert) { n = vert->normal(); },
+                          [&](EdgeRef edge) { n = edge->normal(); },
+                          [&](FaceRef face) { n = face->normal(); },
+                          [&](HalfedgeRef he) { n = he->edge()->normal(); }},
+               elem);
+    if(flip_orientation) {
+        n = -n;
+    }
+    return n;
+}
+
+Vec3 Halfedge_Mesh::center_of(Halfedge_Mesh::ElementRef elem) {
+    Vec3 pos;
+    std::visit(overloaded{[&](VertexRef vert) { pos = vert->center(); },
+                          [&](EdgeRef edge) { pos = edge->center(); },
+                          [&](FaceRef face) { pos = face->center(); },
+                          [&](HalfedgeRef he) { pos = he->edge()->center(); }},
+               elem);
+    return pos;
+}
+
+void Halfedge_Mesh::to_mesh(GL::Mesh& mesh, bool split_faces) const {
+
+    std::vector<GL::Mesh::Vert> verts;
+    std::vector<GL::Mesh::Index> idxs;
+
+    if(split_faces) {
+
+        std::vector<GL::Mesh::Vert> face_verts;
+        for(FaceCRef f = faces_begin(); f != faces_end(); f++) {
+
+            if(f->is_boundary()) continue;
+
+            HalfedgeCRef h = f->halfedge();
+            face_verts.clear();
+            do {
+                VertexCRef v = h->vertex();
+                Vec3 n = v->normal();
+                if(flip_orientation) n = -n;
+                face_verts.push_back({v->pos, n, f->id()});
+                h = h->next();
+            } while(h != f->halfedge());
+
+            Vec3 v0 = face_verts[0].pos;
+            for(size_t i = 1; i <= face_verts.size() - 2; i++) {
+                Vec3 v1 = face_verts[i].pos;
+                Vec3 v2 = face_verts[i + 1].pos;
+                Vec3 n = cross(v1 - v0, v2 - v0).unit();
+                if(flip_orientation) n = -n;
+                GL::Mesh::Index idx = (GL::Mesh::Index)verts.size();
+                verts.push_back({v0, n, f->_id});
+                verts.push_back({v1, n, f->_id});
+                verts.push_back({v2, n, f->_id});
+                idxs.push_back(idx);
+                idxs.push_back(idx + 1);
+                idxs.push_back(idx + 2);
+            }
+        }
+
+    } else {
+
+        // Need to build this map to get vertex's linear index in O(lg n)
+        std::map<VertexCRef, Index> vref_to_idx;
+        Index i = 0;
+        for(VertexCRef v = vertices_begin(); v != vertices_end(); v++, i++) {
+            vref_to_idx[v] = i;
+            Vec3 n = v->normal();
+            if(flip_orientation) n = -n;
+            verts.push_back({v->pos, n, v->_id});
+        }
+
+        for(FaceCRef f = faces_begin(); f != faces_end(); f++) {
+
+            if(f->is_boundary()) continue;
+
+            std::vector<Index> face_verts;
+            HalfedgeCRef h = f->halfedge();
+            do {
+                face_verts.push_back(vref_to_idx[h->vertex()]);
+                h = h->next();
+            } while(h != f->halfedge());
+
+            assert(face_verts.size() >= 3);
+            for(size_t j = 1; j <= face_verts.size() - 2; j++) {
+                idxs.push_back((GL::Mesh::Index)face_verts[0]);
+                idxs.push_back((GL::Mesh::Index)face_verts[j]);
+                idxs.push_back((GL::Mesh::Index)face_verts[j + 1]);
+            }
+        }
+    }
+
+    mesh = GL::Mesh(std::move(verts), std::move(idxs));
+}
+
+void Halfedge_Mesh::mark_dirty() {
+    render_dirty_flag = true;
+}
+
+std::optional<std::pair<Halfedge_Mesh::ElementRef, std::string>> Halfedge_Mesh::warnings() {
+
+    std::set<Vec3> v_pos;
+    std::set<std::pair<unsigned int, unsigned int>> edge_ids;
+
+    for(VertexRef v = vertices_begin(); v != vertices_end(); v++) {
+        auto entry = v_pos.find(v->pos);
+        if(entry != v_pos.end()) {
+            return {{v, "Vertices with identical positions."}};
+        }
+        v_pos.insert(v->pos);
+    }
+
+    for(EdgeRef e = edges_begin(); e != edges_end(); e++) {
+        unsigned int l = e->halfedge()->vertex()->id();
+        unsigned int r = e->halfedge()->twin()->vertex()->id();
+        if(l == r) {
+            return {{e, "Edge wrapping single vertex."}};
+        }
+        auto entry = edge_ids.find({l, r});
+        if(entry != edge_ids.end()) {
+            return {{e, "Multiple edges across same vertices."}};
+        }
+        edge_ids.insert({l, r});
+        edge_ids.insert({r, l});
+    }
+
+    return std::nullopt;
+}
+
+std::optional<std::pair<Halfedge_Mesh::ElementRef, std::string>> Halfedge_Mesh::validate() {
+
+    for(VertexRef v = vertices_begin(); v != vertices_end(); v++) {
+        Vec3 p = v->pos;
+        bool finite = std::isfinite(p.x) && std::isfinite(p.y) && std::isfinite(p.z);
+        if(!finite) return {{v, "A vertex position was set to a non-finite value."}};
+    }
+
+    std::set<HalfedgeRef> permutation;
+
+    // Check valid halfedge permutation
+    for(HalfedgeRef h = halfedges_begin(); h != halfedges_end(); h++) {
+
+        if(herased.find(h) != herased.end()) continue;
+
+        if(herased.find(h->next()) != herased.end()) {
+            return {{h, "A live halfedge's next was erased!"}};
+        }
+        if(herased.find(h->twin()) != herased.end()) {
+            return {{h, "A live halfedge's twin was erased!"}};
+        }
+        if(verased.find(h->vertex()) != verased.end()) {
+            return {{h, "A live halfedge's vertex was erased!"}};
+        }
+        if(ferased.find(h->face()) != ferased.end()) {
+            return {{h, "A live halfedge's face was erased!"}};
+        }
+        if(eerased.find(h->edge()) != eerased.end()) {
+            return {{h, "A live halfedge's edge was erased!"}};
+        }
+
+        // Check whether each halfedge's next points to a unique halfedge
+        if(permutation.find(h->next()) == permutation.end()) {
+            printf("Inserting h->next: (h, next) (%u, %u)\n", h->id(), h->next()->id());
+            permutation.insert(h->next());
+        } else {
+            printf("Multiple nexts point to: (%u -> %u)\n\n",
+                   h->id(), h->next()->id());
+            return {{h->next(), "A halfedge is the next of multiple halfedges!"}};
+        }
+    }
+
+    for(HalfedgeRef h = halfedges_begin(); h != halfedges_end(); h++) {
+
+        if(herased.find(h) != herased.end()) continue;
+
+        // Check whether each halfedge was pointed to by a halfedge
+        if(permutation.find(h) == permutation.end()) {
+            return {{h, "A halfedge is the next of zero halfedges!"}};
+        }
+
+        // Check twin relationships
+        if(h->twin() == h) {
+            return {{h, "A halfedge's twin is itself!"}};
+        }
+        if(h->twin()->twin() != h) {
+            return {{h, "A halfedge's twin's twin is not itself!"}};
+        }
+    }
+
+    // Check whether each halfedge incident on a vertex points to that vertex
+    for(VertexRef v = vertices_begin(); v != vertices_end(); v++) {
+
+        if(verased.find(v) != verased.end()) continue;
+
+        HalfedgeRef h = v->halfedge();
+        if(herased.find(h) != herased.end()) {
+            return {{v, "A vertex's halfedge is erased!"}};
+        }
+
+        do {
+            if(h->vertex() != v) {
+                return {{h, "A vertex's halfedge does not point to that vertex!"}};
+            }
+            h = h->twin()->next();
+        } while(h != v->halfedge());
+    }
+
+
+    // Check whether each halfedge incident on an edge points to that edge
+    for(EdgeRef e = edges_begin(); e != edges_end(); e++) {
+        if(eerased.find(e) != eerased.end()) continue;
+
+        HalfedgeRef h = e->halfedge();
+        if(herased.find(h) != herased.end()) {
+            return {{e, "An edge's halfedge is erased!"}};
+        }
+        do {
+            if(h->edge() != e) {
+                return {{h, "An edge's halfedge does not point to that edge!"}};
+            }
+            h = h->twin();
+        } while(h != e->halfedge());
+    }
+
+    // Check whether each halfedge incident on a face points to that face
+    for(FaceRef f = faces_begin(); f != faces_end(); f++) {
+
+        if(ferased.find(f) != ferased.end()) continue;
+
+        HalfedgeRef h = f->halfedge();
+        if(herased.find(h) != herased.end()) {
+            return {{f, "A face's halfedge is erased!"}};
+        }
+
+        do {
+            if(h->face() != f) {
+                return {{h, "A face's halfedge does not point to that face!"}};
+            }
+            h = h->next();
+        } while(h != f->halfedge());
+    }
+    do_erase();
+    return std::nullopt;
+}
+
+void Halfedge_Mesh::do_erase() {
+    for(auto& v : verased) {
+        vertices.erase(v);
+    }
+    for(auto& e : eerased) {
+        edges.erase(e);
+    }
+    for(auto& f : ferased) {
+        faces.erase(f);
+    }
+    for(auto& h : herased) {
+        halfedges.erase(h);
+    }
+    verased.clear();
+    eerased.clear();
+    ferased.clear();
+    herased.clear();
+}
+
+std::string Halfedge_Mesh::from_mesh(const GL::Mesh& mesh) {
+
+    auto idx = mesh.indices();
+    auto v = mesh.verts();
+
+    std::vector<std::vector<Index>> polys;
+    std::vector<Vec3> verts(v.size());
+
+    for(size_t i = 0; i < idx.size(); i += 3) {
+        if(idx[i] != idx[i + 1] && idx[i] != idx[i + 2] && idx[i + 1] != idx[i + 2])
+            polys.push_back({idx[i], idx[i + 1], idx[i + 2]});
+    }
+    for(size_t i = 0; i < v.size(); i++) {
+        verts[i] = v[i].pos;
+    }
+
+    std::string err = from_poly(polys, verts);
+    if(!err.empty()) return err;
+
+    auto valid = validate();
+    if(valid.has_value()) return valid.value().second;
+
+    return {};
+}
+
+bool Halfedge_Mesh::subdivide(SubD strategy) {
+
+    std::vector<std::vector<Index>> polys;
+    std::vector<Vec3> verts;
+    std::unordered_map<unsigned int, Index> layout;
+
+    switch(strategy) {
+    case SubD::linear: {
+        linear_subdivide_positions();
+    } break;
+
+    case SubD::catmullclark: {
+        if(has_boundary()) return false;
+        catmullclark_subdivide_positions();
+    } break;
+
+    case SubD::loop: {
+        if(has_boundary()) return false;
+        for(FaceRef f = faces_begin(); f != faces_end(); f++) {
+            if(f->degree() != 3) return false;
+        }
+        loop_subdivide();
+        return true;
+    } break;
+
+    default: assert(false);
+    }
+
+    Index idx = 0;
+    size_t nV = vertices.size();
+    size_t nE = edges.size();
+    size_t nF = faces.size();
+    verts.resize(nV + nE + nF);
+
+    for(VertexRef v = vertices_begin(); v != vertices_end(); v++, idx++) {
+        verts[idx] = v->new_pos;
+        layout[v->id()] = idx;
+    }
+    for(EdgeRef e = edges_begin(); e != edges_end(); e++, idx++) {
+        verts[idx] = e->new_pos;
+        layout[e->id()] = idx;
+    }
+    for(FaceRef f = faces_begin(); f != faces_end(); f++, idx++) {
+        verts[idx] = f->new_pos;
+        layout[f->id()] = idx;
+    }
+
+    for(auto f = faces_begin(); f != faces_end(); f++) {
+        Index i = layout[f->id()];
+        HalfedgeRef h = f->halfedge();
+        do {
+            Index j = layout[h->edge()->id()];
+            Index k = layout[h->next()->vertex()->id()];
+            Index l = layout[h->next()->edge()->id()];
+            std::vector<Index> quad = {i, j, k, l};
+            polys.push_back(quad);
+            h = h->next();
+        } while(h != f->halfedge());
+    }
+
+    from_poly(polys, verts);
+    return true;
+}
+
+std::string Halfedge_Mesh::from_poly(const std::vector<std::vector<Index>>& polygons,
+                                     const std::vector<Vec3>& verts) {
+
+    // This method initializes the halfedge data structure from a raw list of
+    // polygons, where each input polygon is specified as a list of vertex indices.
+    // The input must describe a manifold, oriented surface, where the orientation
+    // of a polygon is determined by the order of vertices in the list. Polygons
+    // must have at least three vertices.  Note that there are no special conditions
+    // on the vertex indices, i.e., they do not have to start at 0 or 1, nor does
+    // the collection of indices have to be contiguous.  Overall, this initializer
+    // is designed to be robust but perhaps not incredibly fast (though of course
+    // this does not affect the performance of the resulting data structure).  One
+    // could also implement faster initializers that handle important special cases
+    // (e.g., all triangles, or data that is known to be manifold). Since there are
+    // no strong conditions on the indices of polygons, we assume that the list of
+    // vertex positions is given in lexicographic order (i.e., that the lowest index
+    // appearing in any polygon corresponds to the first entry of the list of
+    // positions and so on).
+
+    // define some types, to improve readability
+    typedef std::vector<Index> IndexList;
+    typedef IndexList::const_iterator IndexListCRef;
+    typedef std::vector<IndexList> PolygonList;
+    typedef PolygonList::const_iterator PolygonListCRef;
+    typedef std::pair<Index, Index> IndexPair; // ordered pair of vertex indices,
+                                               // corresponding to an edge of an
+                                               // oriented polygon
+
+    // Clear any existing elements.
+    clear();
+
+    // Since the vertices in our halfedge mesh are stored in a linked list,
+    // we will temporarily need to keep track of the correspondence between
+    // indices of vertices in our input and pointers to vertices in the new
+    // mesh (which otherwise can't be accessed by index).  Note that since
+    // we're using a general-purpose map (rather than, say, a vector), we can
+    // be a bit more flexible about the indexing scheme: input vertex indices
+    // aren't required to be 0-based or 1-based; in fact, the set of indices
+    // doesn't even have to be contiguous.  Taking advantage of this fact makes
+    // our conversion a bit more robust to different types of input, including
+    // data that comes from a subset of a full mesh.
+
+    // maps a vertex index to the corresponding vertex
+    std::map<Index, VertexRef> indexToVertex;
+
+    // Also store the vertex degree, i.e., the number of polygons that use each
+    // vertex; this information will be used to check that the mesh is manifold.
+    std::map<VertexRef, Size> vertexDegree;
+
+    // First, we do some basic sanity checks on the input.
+    for(PolygonListCRef p = polygons.begin(); p != polygons.end(); p++) {
+        if(p->size() < 3) {
+            // Refuse to build the mesh if any of the polygons have fewer than three
+            // vertices.(Note that if we omit this check the code will still
+            // constructsomething fairlymeaningful for 1- and 2-point polygons, but
+            // enforcing this stricter requirement on the input will help simplify code
+            // further downstream, since it can be certain it doesn't have to check for
+            // these rather degenerate cases.)
+            return "Each polygon must have at least three vertices.";
+        }
+
+        // We want to count the number of distinct vertex indices in this
+        // polygon, to make sure it's the same as the number of vertices
+        // in the polygon---if they disagree, then the polygon is not valid
+        // (or at least, for simplicity we don't handle polygons of this type!).
+        std::set<Index> polygonIndices;
+
+        // loop over polygon vertices
+        for(IndexListCRef i = p->begin(); i != p->end(); i++) {
+            polygonIndices.insert(*i);
+
+            // allocate one vertex for each new index we encounter
+            if(indexToVertex.find(*i) == indexToVertex.end()) {
+                VertexRef v = new_vertex();
+                v->halfedge() = halfedges.end(); // this vertex doesn't yet point to any halfedge
+                indexToVertex[*i] = v;
+                vertexDegree[v] = 1; // we've now seen this vertex only once
+            } else {
+                // keep track of the number of times we've seen this vertex
+                vertexDegree[indexToVertex[*i]]++;
+            }
+        } // end loop over polygon vertices
+
+        // check that all vertices of the current polygon are distinct
+        Size degree = p->size(); // number of vertices in this polygon
+        if(polygonIndices.size() < degree) {
+            std::stringstream stream;
+            stream << "One of the input polygons does not have distinct vertices!" << std::endl;
+            stream << "(vertex indices:";
+            for(IndexListCRef i = p->begin(); i != p->end(); i++) {
+                stream << " " << *i;
+            }
+            stream << ")" << std::endl;
+            return stream.str();
+        } // end check that polygon vertices are distinct
+
+    } // end basic sanity checks on input
+
+    // The number of faces is just the number of polygons in the input.
+    Size nFaces = polygons.size();
+    for(Size i = 0; i < nFaces; i++) new_face();
+
+    // We will store a map from ordered pairs of vertex indices to
+    // the corresponding halfedge object in our new (halfedge) mesh;
+    // this map gets constructed during the next loop over polygons.
+    std::map<IndexPair, HalfedgeRef> pairToHalfedge;
+
+    // Next, we actually build the halfedge connectivity by again looping over
+    // polygons
+    PolygonListCRef p;
+    FaceRef f;
+    for(p = polygons.begin(), f = faces.begin(); p != polygons.end(); p++, f++) {
+
+        std::vector<HalfedgeRef> faceHalfedges; // cyclically ordered list of the half
+                                                // edges of this face
+        Size degree = p->size();                // number of vertices in this polygon
+
+        // loop over the halfedges of this face (equivalently, the ordered pairs of
+        // consecutive vertices)
+        for(Index i = 0; i < degree; i++) {
+
+            Index a = (*p)[i];                // current index
+            Index b = (*p)[(i + 1) % degree]; // next index, in cyclic order
+            IndexPair ab(a, b);
+            HalfedgeRef hab;
+
+            // check if this halfedge already exists; if so, we have a problem!
+            if(pairToHalfedge.find(ab) != pairToHalfedge.end()) {
+                std::stringstream stream;
+                stream << "Found multiple oriented edges with indices (" << a << ", " << b << ")."
+                       << std::endl;
+                stream << "This means that either (i) more than two faces contain this "
+                          "edge (hence the surface is nonmanifold), or"
+                       << std::endl;
+                stream << "(ii) there are exactly two faces containing this edge, but "
+                          "they have the same orientation (hence the surface is"
+                       << std::endl;
+                stream << "not consistently oriented." << std::endl;
+                return stream.str();
+            } else // otherwise, the halfedge hasn't been allocated yet
+            {
+                // so, we point this vertex pair to a new halfedge
+                hab = new_halfedge();
+                pairToHalfedge[ab] = hab;
+
+                // link the new halfedge to its face
+                hab->face() = f;
+                hab->face()->halfedge() = hab;
+
+                // also link it to its starting vertex
+                hab->vertex() = indexToVertex[a];
+                hab->vertex()->halfedge() = hab;
+
+                // keep a list of halfedges in this face, so that we can later
+                // link them together in a loop (via their "next" pointers)
+                faceHalfedges.push_back(hab);
+            }
+
+            // Also, check if the twin of this halfedge has already been constructed
+            // (during construction of a different face).  If so, link the twins
+            // together and allocate their shared halfedge.  By the end of this pass
+            // over polygons, the only halfedges that will not have a twin will hence
+            // be those that sit along the domain boundary.
+            IndexPair ba(b, a);
+            std::map<IndexPair, HalfedgeRef>::iterator iba = pairToHalfedge.find(ba);
+            if(iba != pairToHalfedge.end()) {
+                HalfedgeRef hba = iba->second;
+
+                // link the twins
+                hab->twin() = hba;
+                hba->twin() = hab;
+
+                // allocate and link their edge
+                EdgeRef e = new_edge();
+                hab->edge() = e;
+                hba->edge() = e;
+                e->halfedge() = hab;
+            } else { // If we didn't find a twin...
+                // ...mark this halfedge as being twinless by pointing
+                // it to the end of the list of halfedges. If it remains
+                // twinless by the end of the current loop over polygons,
+                // it will be linked to a boundary face in the next pass.
+                hab->twin() = halfedges.end();
+            }
+        } // end loop over the current polygon's halfedges
+
+        // Now that all the halfedges of this face have been allocated,
+        // we can link them together via their "next" pointers.
+        for(Index i = 0; i < degree; i++) {
+            Index j = (i + 1) % degree; // index of the next halfedge, in cyclic order
+            faceHalfedges[i]->next() = faceHalfedges[j];
+        }
+
+    } // done building basic halfedge connectivity
+
+    // For each vertex on the boundary, advance its halfedge pointer to one that
+    // is also on the boundary.
+    for(VertexRef v = vertices_begin(); v != vertices_end(); v++) {
+        // loop over halfedges around vertex
+        HalfedgeRef h = v->halfedge();
+        do {
+            if(h->twin() == halfedges.end()) {
+                v->halfedge() = h;
+                break;
+            }
+
+            h = h->twin()->next();
+        } while(h != v->halfedge()); // end loop over halfedges around vertex
+
+    } // done advancing halfedge pointers for boundary vertices
+
+    // Next we construct new faces for each boundary component.
+    for(HalfedgeRef h = halfedges_begin(); h != halfedges_end(); h++) // loop over all halfedges
+    {
+        // Any halfedge that does not yet have a twin is on the boundary of the
+        // domain. If we follow the boundary around long enough we will of course
+        // eventually make a closed loop; we can represent this boundary loop by a
+        // new face. To make clear the distinction between faces and boundary loops,
+        // the boundary face will (i) have a flag indicating that it is a boundary
+        // loop, and (ii) be stored in a list of boundaries, rather than the usual
+        // list of faces.  The reason we need the both the flag *and* the separate
+        // list is that faces are often accessed in two fundamentally different
+        // ways: either by (i) local traversal of the neighborhood of some mesh
+        // element using the halfedge structure, or (ii) global traversal of all
+        // faces (or boundary loops).
+        if(h->twin() == halfedges.end()) {
+            FaceRef b = new_face(true);
+            // keep a list of halfedges along the boundary, so we can link them together
+            std::vector<HalfedgeRef> boundaryHalfedges;
+
+            // We now need to walk around the boundary, creating new
+            // halfedges and edges along the boundary loop as we go.
+            HalfedgeRef i = h;
+            do {
+                // create a twin, which becomes a halfedge of the boundary loop
+                HalfedgeRef t = new_halfedge();
+                // keep a list of all boundary halfedges, in cyclic order
+                boundaryHalfedges.push_back(t);
+                i->twin() = t;
+                t->twin() = i;
+                t->face() = b;
+                t->vertex() = i->next()->vertex();
+
+                // create the shared edge
+                EdgeRef e = new_edge();
+                e->halfedge() = i;
+                i->edge() = e;
+                t->edge() = e;
+
+                // Advance i to the next halfedge along the current boundary loop
+                // by walking around its target vertex and stopping as soon as we
+                // find a halfedge that does not yet have a twin defined.
+                i = i->next();
+                while(i != h && // we're done if we end up back at the beginning of
+                                // the loop
+                      i->twin() != halfedges.end()) // otherwise, we're looking for
+                                                    // the next twinless halfedge
+                                                    // along the loop
+                {
+                    i = i->twin();
+                    i = i->next();
+                }
+            } while(i != h);
+
+            b->halfedge() = boundaryHalfedges.front();
+
+            // The only pointers that still need to be set are the "next" pointers of
+            // the twins; these we can set from the list of boundary halfedges, but we
+            // must use the opposite order from the order in the list, since the
+            // orientation of the boundary loop is opposite the orientation of the
+            // halfedges "inside" the domain boundary.
+            Size degree = boundaryHalfedges.size();
+            for(Index id = 0; id < degree; id++) {
+                Index q = (id - 1 + degree) % degree;
+                boundaryHalfedges[id]->next() = boundaryHalfedges[q];
+            }
+        } // end construction of one of the boundary loops
+
+        // Note that even though we are looping over all halfedges, we will still
+        // construct the appropriate number of boundary loops (and not, say, one
+        // loop per boundary halfedge).  The reason is that as we continue to
+        // iterate through halfedges, we check whether their twin has been assigned,
+        // and since new twins may have been assigned earlier in this loop, we will
+        // end up skipping many subsequent halfedges.
+
+    } // done adding "virtual" faces corresponding to boundary loops
+
+    // To make later traversal of the mesh easier, we will now advance the
+    // halfedge
+    // associated with each vertex such that it refers to the *first* non-boundary
+    // halfedge, rather than the last one.
+    for(VertexRef v = vertices_begin(); v != vertices_end(); v++) {
+        v->halfedge() = v->halfedge()->twin()->next();
+    }
+
+    // Finally, we check that all vertices are manifold.
+    for(VertexRef v = vertices.begin(); v != vertices.end(); v++) {
+        // First check that this vertex is not a "floating" vertex;
+        // if it is then we do not have a valid 2-manifold surface.
+        if(v->halfedge() == halfedges.end()) {
+            return "Some vertices are not referenced by any polygon.";
+        }
+
+        // Next, check that the number of halfedges emanating from this vertex in
+        // our half edge data structure equals the number of polygons containing
+        // this vertex, which we counted during our first pass over the mesh.  If
+        // not, then our vertex is not a "fan" of polygons, but instead has some
+        // other (nonmanifold) structure.
+        Size count = 0;
+        HalfedgeRef h = v->halfedge();
+        do {
+            if(!h->face()->is_boundary()) {
+                count++;
+            }
+            h = h->twin()->next();
+        } while(h != v->halfedge());
+
+        Size cmp = vertexDegree[v];
+        if(count != cmp) {
+            return "At least one of the vertices is nonmanifold.";
+        }
+    } // end loop over vertices
+
+    // Now that we have the connectivity, we copy the list of vertex
+    // positions into member variables of the individual vertices.
+    if(verts.size() < vertices.size()) {
+        std::stringstream stream;
+        stream
+            << "The number of vertex positions is different from the number of distinct vertices!"
+            << std::endl;
+        stream << "(number of positions in input: " << verts.size() << ")" << std::endl;
+        stream << "(number of vertices in mesh: " << vertices.size() << ")" << std::endl;
+        return stream.str();
+    }
+
+    // Since an STL map internally sorts its keys, we can iterate over the map
+    // from vertex indices to vertex iterators to visit our (input) vertices in
+    // lexicographic order
+    int i = 0;
+    for(std::map<Index, VertexRef>::const_iterator e = indexToVertex.begin();
+        e != indexToVertex.end(); e++) {
+        // grab a pointer to the vertex associated with the current key (i.e., the
+        // current index)
+        VertexRef v = e->second;
+
+        // set the att of this vertex to the corresponding
+        // position in the input
+        v->pos = verts[i];
+        i++;
+    }
+    return {};
+}